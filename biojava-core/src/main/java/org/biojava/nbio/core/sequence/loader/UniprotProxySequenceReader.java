--- conflicted
+++ resolved
@@ -36,10 +36,7 @@
 import org.biojava.nbio.core.sequence.features.FeaturesKeyWordInterface;
 import org.biojava.nbio.core.sequence.storage.SequenceAsStringHelper;
 import org.biojava.nbio.core.sequence.template.*;
-<<<<<<< HEAD
-=======
 import org.biojava.nbio.core.util.Equals;
->>>>>>> 7e0559b4
 import org.biojava.nbio.core.util.XMLHelper;
 import org.slf4j.Logger;
 import org.slf4j.LoggerFactory;
@@ -234,11 +231,7 @@
 		return this.parsedCompounds;
 	}
 
-<<<<<<< HEAD
-	@Override
-	public boolean equals(Sequence<C> other){
-=======
-
+	@Override
 	public boolean equals(Object o){
 
 		if(! Equals.classEqual(this, o)) {
@@ -246,11 +239,8 @@
 		}
 
 		Sequence<C> other = (Sequence<C>)o;
-
->>>>>>> 7e0559b4
 		if ( other.getCompoundSet() != getCompoundSet())
 			return false;
-
 
 		List<C> rawCompounds = getAsList();
 		List<C> otherCompounds = other.getAsList();
@@ -264,10 +254,7 @@
 			if ( ! myCompound.equalsIgnoreCase(otherCompound))
 				return false;
 		}
-
 		return true;
-
-
 	}
 
 	/**
