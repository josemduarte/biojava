/*
 *                    BioJava development code
 *
 * This code may be freely distributed and modified under the
 * terms of the GNU Lesser General Public Licence.  This should
 * be distributed with the code.  If you do not have a copy,
 * see:
 *
 *      http://www.gnu.org/copyleft/lesser.html
 *
 * Copyright for this code is held jointly by the individual
 * authors.  These should be listed in @author doc comments.
 *
 * For more information on the BioJava project and its aims,
 * or to join the biojava-l mailing list, visit the home page
 * at:
 *
 *      http://www.biojava.org/
 *
 * Created on 01-21-2010
 *
 * @author Richard Holland
 * @auther Scooter Willis
 *
 */
package org.biojava.nbio.core.sequence.loader;

import org.biojava.nbio.core.exceptions.CompoundNotFoundException;
import org.biojava.nbio.core.sequence.AccessionID;
import org.biojava.nbio.core.sequence.Strand;
import org.biojava.nbio.core.sequence.storage.SequenceAsStringHelper;
import org.biojava.nbio.core.sequence.template.*;
import org.biojava.nbio.core.util.Equals;

import java.util.ArrayList;
import java.util.Iterator;
import java.util.List;

/**
 * An example of a ProxySequenceReader that is created from a String. Used for testing
 * @author Scooter Willis <willishf at gmail dot com>
 * @param <C>
 */

public class StringProxySequenceReader<C extends Compound> implements ProxySequenceReader<C> {

	private String sequence;
	private CompoundSet<C> compoundSet;
	private List<C> parsedCompounds = new ArrayList<C>();

	public StringProxySequenceReader() {}

	public StringProxySequenceReader(String sequence, CompoundSet<C> compoundSet) throws CompoundNotFoundException {
		this.sequence = sequence;
		setCompoundSet(compoundSet);
		setContents(sequence);
	}

	@Override
	public void setCompoundSet(CompoundSet<C> compoundSet) {
		this.compoundSet = compoundSet;
	}

	@Override
	public void setContents(String sequence) throws CompoundNotFoundException {
		// Horrendously inefficient - pretty much the way the old BJ did things.
		// TODO Should be optimised.
		this.sequence = sequence;
		this.parsedCompounds.clear();
		for (int i = 0; i < sequence.length();) {
			String compoundStr = null;
			C compound = null;
			for (int compoundStrLength = 1; compound == null && compoundStrLength <= compoundSet.getMaxSingleCompoundStringLength(); compoundStrLength++) {
				compoundStr = sequence.substring(i, i + compoundStrLength);
				compound = compoundSet.getCompoundForString(compoundStr);
			}
			if (compound == null) {
				throw new CompoundNotFoundException("Compound "+compoundStr+" not found");
			} else {
				i += compoundStr.length();
			}
			this.parsedCompounds.add(compound);
		}
	}

	public void setContents(String sequence, ArrayList features) throws CompoundNotFoundException{
		setContents(sequence);
	}

	@Override
	public int getLength() {
		return this.parsedCompounds.size();
	}

	@Override
	public C getCompoundAt(int position) {
		return this.parsedCompounds.get(position - 1);
	}

	@Override
	public int getIndexOf(C compound) {
		return this.parsedCompounds.indexOf(compound) + 1;
	}

	@Override
	public int getLastIndexOf(C compound) {
		return this.parsedCompounds.lastIndexOf(compound) + 1;
	}


	@Override
	public String toString() {
		return getSequenceAsString();
	}

	@Override
	public String getSequenceAsString() {
		return sequence;
	}

	@Override
	public List<C> getAsList() {
		return this.parsedCompounds;
	}



	public String getSequenceAsString(Integer bioBegin, Integer bioEnd,Strand strand) {
		SequenceAsStringHelper<C> sequenceAsStringHelper = new SequenceAsStringHelper<C>();
		return sequenceAsStringHelper.getSequenceAsString(this.parsedCompounds, compoundSet, bioBegin, bioEnd, strand);
	}

	@Override
	public SequenceView<C> getSubSequence(final Integer bioBegin, final Integer bioEnd) {
		return new SequenceProxyView<C>(StringProxySequenceReader.this,bioBegin,bioEnd);
	}

	@Override
	public Iterator<C> iterator() {
		return this.parsedCompounds.iterator();
	}

	@Override
	public CompoundSet<C> getCompoundSet() {
	  return compoundSet;
	}


	@Override
	public AccessionID getAccession() {
		throw new UnsupportedOperationException("Not supported yet.");
	}


	@Override
	public int countCompounds(C... compounds) {
		throw new UnsupportedOperationException("Not supported yet.");
	}

	@Override
	public SequenceView<C> getInverse() {
		return SequenceMixin.inverse(this);
	}

<<<<<<< HEAD
	@Override
	public boolean equals(Sequence<C> other){
=======

	public boolean equals(Object o){

		if(! Equals.classEqual(this, o)) {
			return false;
		}

		Sequence<C> other = (Sequence<C>)o;

>>>>>>> 7e0559b4
		if ( other.getCompoundSet() != getCompoundSet())
			return false;


		List<C> rawCompounds = getAsList();
		List<C> otherCompounds = other.getAsList();

		if ( rawCompounds.size() != otherCompounds.size())
			return false;

		for (int i = 0 ; i < rawCompounds.size() ; i++){
			Compound myCompound = rawCompounds.get(i);
			Compound otherCompound = otherCompounds.get(i);
			if ( ! myCompound.equalsIgnoreCase(otherCompound))
				return false;
		}

		return true;


	}
}<|MERGE_RESOLUTION|>--- conflicted
+++ resolved
@@ -162,10 +162,6 @@
 		return SequenceMixin.inverse(this);
 	}
 
-<<<<<<< HEAD
-	@Override
-	public boolean equals(Sequence<C> other){
-=======
 
 	public boolean equals(Object o){
 
@@ -175,7 +171,6 @@
 
 		Sequence<C> other = (Sequence<C>)o;
 
->>>>>>> 7e0559b4
 		if ( other.getCompoundSet() != getCompoundSet())
 			return false;
 
