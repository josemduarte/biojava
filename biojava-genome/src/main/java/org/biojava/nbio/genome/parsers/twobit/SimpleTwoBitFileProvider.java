--- conflicted
+++ resolved
@@ -50,11 +50,7 @@
     public static URL getTwoBitURL(String genomeAssembly) throws MalformedURLException {
 
         String url="";
-<<<<<<< HEAD
-        if ( genomeAssembly.equals("hg19") || genomeAssembly.equals("hg37") ) {
-=======
-        if (genomeAssembly.equals("hg19")) {
->>>>>>> 395c8106
+        if (genomeAssembly.equals("hg19") || genomeAssembly.equals("hg37") ) {
             url = "http://cdn.rcsb.org/gene/hg37/hg19.2bit";
         }
         else if (genomeAssembly.equals("hg38")) {
