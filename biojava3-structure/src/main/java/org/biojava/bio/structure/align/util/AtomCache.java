--- conflicted
+++ resolved
@@ -32,8 +32,6 @@
 import java.util.regex.Matcher;
 import java.util.regex.Pattern;
 
-import javax.swing.filechooser.FileSystemView;
-
 import org.biojava.bio.structure.Atom;
 import org.biojava.bio.structure.AtomPositionMap;
 import org.biojava.bio.structure.Chain;
@@ -52,11 +50,8 @@
 import org.biojava.bio.structure.io.FileParsingParameters;
 import org.biojava.bio.structure.io.MMCIFFileReader;
 import org.biojava.bio.structure.io.PDBFileReader;
-<<<<<<< HEAD
+import org.biojava.bio.structure.io.util.FileDownloadUtils;
 import org.biojava.bio.structure.quaternary.io.BioUnitDataProviderFactory;
-=======
-import org.biojava.bio.structure.io.util.FileDownloadUtils;
->>>>>>> 5a07aa8e
 import org.biojava.bio.structure.scop.CachedRemoteScopInstallation;
 import org.biojava.bio.structure.scop.ScopDatabase;
 import org.biojava.bio.structure.scop.ScopDescription;
@@ -163,23 +158,10 @@
 		// set the input stream provider to caching mode
 		System.setProperty(InputStreamProvider.CACHE_PROPERTY, "true");
 
-<<<<<<< HEAD
-		this.path = pdbFilePath;
-		
+		setPath(pdbFilePath);
+
 		this.cachePath = cachePath;
-		
-=======
-		setPath(pdbFilePath);
-
-		String tmpCache = System.getProperty(AbstractUserArgumentProcessor.CACHE_DIR);
-		if (tmpCache == null || tmpCache.equals("")) {
-			tmpCache = pdbFilePath;
-		}
-
-		cachePath = tmpCache;
-		System.setProperty(AbstractUserArgumentProcessor.CACHE_DIR, cachePath);
-
->>>>>>> 5a07aa8e
+
 		// this.cache = cache;
 		this.isSplit = isSplit;
 
@@ -770,12 +752,7 @@
 	 *            to a directory
 	 */
 	public void setPath(String path) {
-<<<<<<< HEAD
-		this.path = path;
-=======
 		this.path = FileDownloadUtils.expandUserHome(path);
-		System.setProperty(AbstractUserArgumentProcessor.PDB_DIR, this.path);
->>>>>>> 5a07aa8e
 	}
 
 	public void setPdpprovider(PDPProvider pdpprovider) {
