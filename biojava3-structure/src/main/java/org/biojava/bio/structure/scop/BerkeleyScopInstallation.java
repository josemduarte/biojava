--- conflicted
+++ resolved
@@ -38,18 +38,6 @@
 
 	String defaultBerkeleyDownloadURL = "http://scop.berkeley.edu/downloads/parse/";
 	String defaultBerkeleyScopVersion="2.03";
-<<<<<<< HEAD
-
-	/**
-	 * A map from SCOP version names which the Berkeley server offers as a download to an array of equivalent deprecated SCOP version names.
-	 */
-	public static final Map<String,String[]> EQUIVALENT_VERSIONS = new HashMap<String,String[]>();
-
-	static {
-		EQUIVALENT_VERSIONS.put("2.01", new String[] {"1.75A"});
-		EQUIVALENT_VERSIONS.put("2.02", new String[] {"1.75B"});
-		EQUIVALENT_VERSIONS.put("2.03", new String[] {"1.75C"});
-=======
 
 	/**
 	 * A map from SCOP version names which the Berkeley server offers as a download to an array of equivalent deprecated SCOP version names.
@@ -63,33 +51,6 @@
 	}
 
 
-	public BerkeleyScopInstallation() {
-		super();
-		setScopVersion(defaultBerkeleyScopVersion);
-		setScopDownloadURL(defaultBerkeleyDownloadURL);
->>>>>>> 769697eb
-	}
-
-	private String getFilename(String fileType) {
-		String version = scopVersion;
-		for (Map.Entry<String, String[]> entry : EQUIVALENT_VERSIONS.entrySet()) {
-			for (String vr : entry.getValue()) {
-				if (scopVersion.equals(vr)) {
-					version = entry.getKey();
-					break;
-				}
-			}
-		}
-		String[] parts = version.split("\\.");
-		// they changed the filename schemes!
-		if (Integer.parseInt(parts[0]) == 1) {
-			return "dir." + fileType + ".scop." + version + ".txt";
-		} else {
-			return "dir." + fileType + ".scope." + version + "-stable.txt";
-		}
-	}
-
-<<<<<<< HEAD
 	public BerkeleyScopInstallation() {
 		super();
 		setScopVersion(defaultBerkeleyScopVersion);
@@ -115,30 +76,6 @@
 		}
 	}
 
-
-	protected void downloadClaFile() throws IOException {
-		String filename = getFilename("cla");
-		URL url = new URL(scopDownloadURL + filename);
-		downloadFileFromRemote(url, new File(filename));
-	}
-
-	protected void downloadDesFile() throws IOException {
-		String filename = getFilename("des");
-		URL url = new URL(scopDownloadURL + filename);
-		downloadFileFromRemote(url, new File(filename));
-	}
-
-	protected void downloadHieFile() throws IOException {
-		String filename = getFilename("hie");
-		URL url = new URL(scopDownloadURL + filename);
-		downloadFileFromRemote(url, new File(filename));
-	}
-	
-	protected void downloadComFile() throws IOException {
-		String filename = getFilename("com");
-		URL url = new URL(scopDownloadURL + filename);
-		downloadFileFromRemote(url, new File(filename));
-=======
 
 	@Override
 	protected void downloadClaFile() throws IOException {
@@ -186,7 +123,6 @@
 	@Override
 	protected String getComFilename() {
 		return cacheLocation + getFilename("com");
->>>>>>> 769697eb
 	}
 
 }