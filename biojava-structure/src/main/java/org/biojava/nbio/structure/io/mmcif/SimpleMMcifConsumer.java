/*
 *                    BioJava development code
 *
 * This code may be freely distributed and modified under the
 * terms of the GNU Lesser General Public Licence.  This should
 * be distributed with the code.  If you do not have a copy,
 * see:
 *
 *      http://www.gnu.org/copyleft/lesser.html
 *
 * Copyright for this code is held jointly by the individual
 * authors.  These should be listed in @author doc comments.
 *
 * For more information on the BioJava project and its aims,
 * or to join the biojava-l mailing list, visit the home page
 * at:
 *
 *      http://www.biojava.org/
 *
 * created at Apr 26, 2008
 */
package org.biojava.nbio.structure.io.mmcif;

import java.text.ParseException;
import java.text.SimpleDateFormat;
import java.util.ArrayList;
import java.util.Date;
import java.util.HashMap;
import java.util.Iterator;
import java.util.List;
import java.util.Locale;
import java.util.Map;

import javax.vecmath.Matrix4d;

import org.biojava.nbio.structure.AminoAcid;
import org.biojava.nbio.structure.AminoAcidImpl;
import org.biojava.nbio.structure.Atom;
import org.biojava.nbio.structure.AtomImpl;
import org.biojava.nbio.structure.Chain;
import org.biojava.nbio.structure.ChainImpl;
import org.biojava.nbio.structure.Compound;
import org.biojava.nbio.structure.DBRef;
import org.biojava.nbio.structure.Element;
import org.biojava.nbio.structure.Group;
import org.biojava.nbio.structure.GroupType;
import org.biojava.nbio.structure.HetatomImpl;
import org.biojava.nbio.structure.NucleotideImpl;
import org.biojava.nbio.structure.PDBHeader;
import org.biojava.nbio.structure.ResidueNumber;
import org.biojava.nbio.structure.SSBond;
import org.biojava.nbio.structure.SSBondImpl;
import org.biojava.nbio.structure.SeqMisMatch;
import org.biojava.nbio.structure.SeqMisMatchImpl;
import org.biojava.nbio.structure.Site;
import org.biojava.nbio.structure.Structure;
import org.biojava.nbio.structure.StructureException;
import org.biojava.nbio.structure.StructureImpl;
import org.biojava.nbio.structure.StructureTools;
import org.biojava.nbio.structure.io.BondMaker;
import org.biojava.nbio.structure.io.FileParsingParameters;
import org.biojava.nbio.structure.io.LigandConnectMaker;
import org.biojava.nbio.structure.io.SeqRes2AtomAligner;
import org.biojava.nbio.structure.io.mmcif.model.AtomSite;
import org.biojava.nbio.structure.io.mmcif.model.AuditAuthor;
import org.biojava.nbio.structure.io.mmcif.model.Cell;
import org.biojava.nbio.structure.io.mmcif.model.ChemComp;
import org.biojava.nbio.structure.io.mmcif.model.ChemCompAtom;
import org.biojava.nbio.structure.io.mmcif.model.ChemCompBond;
import org.biojava.nbio.structure.io.mmcif.model.ChemCompDescriptor;
import org.biojava.nbio.structure.io.mmcif.model.DatabasePDBremark;
import org.biojava.nbio.structure.io.mmcif.model.DatabasePDBrev;
import org.biojava.nbio.structure.io.mmcif.model.DatabasePdbrevRecord;
import org.biojava.nbio.structure.io.mmcif.model.Entity;
import org.biojava.nbio.structure.io.mmcif.model.EntityPolySeq;
import org.biojava.nbio.structure.io.mmcif.model.EntitySrcGen;
import org.biojava.nbio.structure.io.mmcif.model.EntitySrcNat;
import org.biojava.nbio.structure.io.mmcif.model.EntitySrcSyn;
import org.biojava.nbio.structure.io.mmcif.model.Exptl;
import org.biojava.nbio.structure.io.mmcif.model.PdbxChemCompDescriptor;
import org.biojava.nbio.structure.io.mmcif.model.PdbxChemCompIdentifier;
import org.biojava.nbio.structure.io.mmcif.model.PdbxEntityNonPoly;
import org.biojava.nbio.structure.io.mmcif.model.PdbxNonPolyScheme;
import org.biojava.nbio.structure.io.mmcif.model.PdbxPolySeqScheme;
import org.biojava.nbio.structure.io.mmcif.model.PdbxStructAssembly;
import org.biojava.nbio.structure.io.mmcif.model.PdbxStructAssemblyGen;
import org.biojava.nbio.structure.io.mmcif.model.PdbxStructOperList;
import org.biojava.nbio.structure.io.mmcif.model.Refine;
import org.biojava.nbio.structure.io.mmcif.model.Struct;
import org.biojava.nbio.structure.io.mmcif.model.StructAsym;
import org.biojava.nbio.structure.io.mmcif.model.StructConn;
import org.biojava.nbio.structure.io.mmcif.model.StructKeywords;
import org.biojava.nbio.structure.io.mmcif.model.StructNcsOper;
import org.biojava.nbio.structure.io.mmcif.model.StructRef;
import org.biojava.nbio.structure.io.mmcif.model.StructRefSeq;
import org.biojava.nbio.structure.io.mmcif.model.StructRefSeqDif;
import org.biojava.nbio.structure.io.mmcif.model.StructSite;
import org.biojava.nbio.structure.io.mmcif.model.StructSiteGen;
import org.biojava.nbio.structure.io.mmcif.model.Symmetry;
import org.biojava.nbio.structure.quaternary.BioAssemblyInfo;
import org.biojava.nbio.structure.quaternary.BiologicalAssemblyBuilder;
import org.biojava.nbio.structure.quaternary.BiologicalAssemblyTransformation;
import org.biojava.nbio.structure.xtal.CrystalCell;
import org.biojava.nbio.structure.xtal.SpaceGroup;
import org.biojava.nbio.structure.xtal.SymoplibParser;
import org.slf4j.Logger;
import org.slf4j.LoggerFactory;

/** A MMcifConsumer implementation that build a in-memory representation of the
 * content of a mmcif file as a BioJava Structure object.
 *  @author Andreas Prlic
 *  @since 1.7
 */

public class SimpleMMcifConsumer implements MMcifConsumer {

	private static final Logger logger = LoggerFactory.getLogger(SimpleMMcifConsumer.class);

	
	private Structure structure;
	private Chain current_chain;
	private Group current_group;


	private List<Chain>      current_model;
	private List<Entity>     entities;
	private List<StructRef>  strucRefs;
	private List<Chain>      seqResChains;
	private List<Chain>      entityChains; // needed to link entities, chains and compounds...
	private List<StructAsym> structAsyms;  // needed to link entities, chains and compounds...
	private List<PdbxStructOperList> structOpers ; //
	private List<PdbxStructAssembly> strucAssemblies;
	private List<PdbxStructAssemblyGen> strucAssemblyGens;
	private List<EntitySrcGen> entitySrcGens;
	private List<EntitySrcNat> entitySrcNats;
	private List<EntitySrcSyn> entitySrcSyns;
	private List<StructConn> structConn;
	private List<StructNcsOper> structNcsOper;
	private List<StructRefSeqDif> sequenceDifs;
	private List<StructSiteGen> structSiteGens;

	/**
	 * A map of asym ids (internal chain ids) to strand ids (author chain ids) 
	 * extracted from pdbx_poly_seq_scheme/pdbx_non_poly_seq_scheme categories
	 */
	private Map<String,String> asymStrandId;
	
	/**
	 * A map of asym ids (internal chain ids) to strand ids (author chain ids) 
	 * extracted from the information in _atom_sites category. Will be used
	 * if no mapping is found in pdbx_poly_seq_scheme/pdbx_non_poly_seq_scheme
	 */
	private Map<String,String> asymId2StrandIdFromAtomSites;
	
	private Map<String,String> asymId2entityId;

	private String current_nmr_model ;

	private FileParsingParameters params;

	public  SimpleMMcifConsumer(){
		params = new FileParsingParameters();
		documentStart();

	}

	@Override
	public void newEntity(Entity entity) {
		logger.debug("New entity: {}",entity.toString());
		entities.add(entity);
	}

	@Override
	public void newPdbxStructOperList(PdbxStructOperList structOper){

		structOpers.add(structOper);
	}

	@Override
	public void newStructAsym(StructAsym sasym){

		structAsyms.add(sasym);
	}

	private Entity getEntity(int entity_id){
		try {
			for (Entity e: entities){
				int eId = Integer.parseInt(e.getId());
				if  (eId== entity_id){
					return e;
				}
			}
		} catch (NumberFormatException e) {
			logger.warn("Entity id does not look like a number:", e.getMessage());
		}
		return null;
	}

	@Override
	public void newStructKeywords(StructKeywords kw){
		PDBHeader header = structure.getPDBHeader();
		if ( header == null)
			header = new PDBHeader();
		header.setDescription(kw.getPdbx_keywords());
		header.setClassification(kw.getPdbx_keywords());
	}

	@Override
	public void setStruct(Struct struct) {

		PDBHeader header = structure.getPDBHeader();
		if ( header == null)
			header = new PDBHeader();

		header.setTitle(struct.getTitle());
		header.setIdCode(struct.getEntry_id());
		//header.setDescription(struct.getPdbx_descriptor());
		//header.setClassification(struct.getPdbx_descriptor());
		//header.setDescription(struct.getPdbx_descriptor());



		structure.setPDBHeader(header);
		structure.setPDBCode(struct.getEntry_id());
	}

	/** initiate new group, either Hetatom, Nucleotide, or AminoAcid */
	private Group getNewGroup(String recordName,Character aminoCode1, long seq_id,String groupCode3) {

		if ( params.isLoadChemCompInfo() ){
			Group g = ChemCompGroupFactory.getGroupFromChemCompDictionary(groupCode3);
			if ( g != null) {
				if ( g instanceof AminoAcidImpl) {
					AminoAcidImpl aa = (AminoAcidImpl) g;
					aa.setId(seq_id);
				} else if ( g instanceof NucleotideImpl) {
					NucleotideImpl nuc =  (NucleotideImpl) g;
					nuc.setId(seq_id);
				} else if ( g instanceof HetatomImpl) {
					HetatomImpl het = (HetatomImpl)g;
					het.setId(seq_id);
				}
				return g;
			}

		}


		Group group;
		if ( recordName.equals("ATOM") ) {
			if (StructureTools.isNucleotide(groupCode3))  {
				// it is a nucleotide
				NucleotideImpl nu = new NucleotideImpl();
				group = nu;
				nu.setId(seq_id);

			} else if (aminoCode1==null || aminoCode1 == StructureTools.UNKNOWN_GROUP_LABEL){
				HetatomImpl h = new HetatomImpl();
				h.setId(seq_id);
				group = h;

			} else {
				AminoAcidImpl aa = new AminoAcidImpl() ;
				aa.setAminoType(aminoCode1);
				aa.setId(seq_id);
				group = aa ;
			}
		}
		else {
			if (StructureTools.isNucleotide(groupCode3))  {
				// it is a nucleotide
				NucleotideImpl nu = new NucleotideImpl();
				group = nu;
				nu.setId(seq_id);
			}
			else if (aminoCode1 != null ) {
				AminoAcidImpl aa = new AminoAcidImpl() ;
				aa.setAminoType(aminoCode1);
				aa.setId(seq_id);
				group = aa ;
			} else {
				HetatomImpl h = new HetatomImpl();
				h.setId(seq_id);
				group = h;
			}
		}		
		return  group ;
	}
	
	/** test if the chain is already known (is in current_model
	 * ArrayList) and if yes, returns the chain
	 * if no -> returns null
	 */
	private Chain isKnownChain(String chainID, List<Chain> chains){

		for (int i = 0; i< chains.size();i++){
			Chain testchain =  chains.get(i);
			//System.out.println("comparing chainID >"+chainID+"< against testchain " + i+" >" +testchain.getName()+"<");
			if (chainID.equals(testchain.getChainID())) {
				//System.out.println("chain "+ chainID+" already known ...");
				return testchain;
			}
		}

		return null;
	}

	@Override
	public void newAtomSite(AtomSite atom) {

		// Warning: getLabel_asym_id is not the "chain id" in the PDB file
		// it is the internally used chain id.
		// later on we will fix this...

		// later one needs to map the asym id to the pdb_strand_id

		//TODO: add support for FileParsingParams.getMaxAtoms()

		boolean startOfNewChain = false;

		String chain_id      = atom.getLabel_asym_id();		
				
		String recordName    = atom.getGroup_PDB();
		String residueNumberS = atom.getAuth_seq_id();
		Integer residueNrInt = Integer.parseInt(residueNumberS);

		// the 3-letter name of the group:
		String groupCode3    = atom.getLabel_comp_id();

		Character aminoCode1 = null;
		if ( recordName.equals("ATOM") )
			aminoCode1 = StructureTools.get1LetterCodeAmino(groupCode3);
		else {
			aminoCode1 = StructureTools.get1LetterCodeAmino(groupCode3);

			// for nucleotides this will be null..
			if (aminoCode1 != null &&  aminoCode1.equals(StructureTools.UNKNOWN_GROUP_LABEL)) 
				aminoCode1 = null;
		}
		String insCodeS = atom.getPdbx_PDB_ins_code();
		Character insCode = null;
		if (!  insCodeS.equals("?")) {
			insCode = insCodeS.charAt(0);
		}
		// we store the internal seq id in the Atom._id field
		// this is not a PDB file field but we need this to internally assign the insertion codes later
		// from the pdbx_poly_seq entries..

		long seq_id = -1;
		try {
			seq_id = Long.parseLong(atom.getLabel_seq_id());
		} catch (NumberFormatException e){
			// non polymer chains (ligands and small molecules) will have a label_seq_id set to '.', thus it is ok to
			// silently ignore this
			//logger.debug("Could not parse number for _atom_site.label_seq_id: "+e.getMessage()); 
		}

		String nmrModel = atom.getPdbx_PDB_model_num();

		if ( current_nmr_model == null) {
			current_nmr_model = nmrModel;
		}

		if (! current_nmr_model.equals(nmrModel)){
			current_nmr_model = nmrModel;

			// add previous data
			if ( current_chain != null ) {
				current_chain.addGroup(current_group);
				current_group.trimToSize();
			}

			// we came to the beginning of a new NMR model
			structure.addModel(current_model);
			current_model = new ArrayList<Chain>();
			current_chain = null;
			current_group = null;
		}


		if (current_chain == null) {
			current_chain = new ChainImpl();
			current_chain.setChainID(chain_id);
			current_model.add(current_chain);
			startOfNewChain = true;
		}

		//System.out.println("BEFORE: " + chain_id + " " + current_chain.getName());
		if ( ! chain_id.equals(current_chain.getChainID()) ) {

			startOfNewChain = true;

			// end up old chain...
			current_chain.addGroup(current_group);

			// see if old chain is known ...
			Chain testchain ;
			testchain = isKnownChain(current_chain.getChainID(),current_model);

			//System.out.println("trying to re-using known chain " + current_chain.getName() + " " + chain_id);		
			if ( testchain != null && testchain.getChainID().equals(chain_id)){
				//System.out.println("re-using known chain " + current_chain.getName() + " " + chain_id);				

			} else {

				testchain = isKnownChain(chain_id,current_model);
			}

			if ( testchain == null) {
				//System.out.println("unknown chain. creating new chain.");

				current_chain = new ChainImpl();
				current_chain.setChainID(chain_id);

			}   else {
				current_chain = testchain;
			}

			if ( ! current_model.contains(current_chain))
				current_model.add(current_chain);

		} 


		ResidueNumber residueNumber = new ResidueNumber(chain_id,residueNrInt, insCode);

		if (current_group == null) {

			current_group = getNewGroup(recordName,aminoCode1,seq_id, groupCode3);

			current_group.setResidueNumber(residueNumber);
			current_group.setPDBName(groupCode3);
		}

		if ( startOfNewChain){
			current_group = getNewGroup(recordName,aminoCode1,seq_id, groupCode3);

			current_group.setResidueNumber(residueNumber);
			current_group.setPDBName(groupCode3);
		}

		Group altGroup = null;
		String altLocS = atom.getLabel_alt_id();
		Character altLoc = ' ';
		if ( altLocS.length()>0) {
			altLoc = altLocS.charAt(0);
			if ( altLoc.equals('.') )
				altLoc = ' ';

		}

		// check if residue number is the same ...
		// insertion code is part of residue number
		if ( ! residueNumber.equals(current_group.getResidueNumber())) {
			//System.out.println("end of residue: "+current_group.getPDBCode()+" "+residueNrInt);
			current_chain.addGroup(current_group);
			current_group.trimToSize();
			current_group = getNewGroup(recordName,aminoCode1,seq_id,groupCode3);
			current_group.setPDBName(groupCode3);
			current_group.setResidueNumber(residueNumber);


			//                        System.out.println("Made new group:  " + groupCode3 + " " + resNum + " " + iCode);

		} else {
			// same residueNumber, but altLocs...

			// test altLoc
			if ( ! altLoc.equals(' ') && ( ! altLoc.equals('.'))) {												
				logger.debug("found altLoc! " + altLoc + " " + current_group + " " + altGroup);
				altGroup = getCorrectAltLocGroup( altLoc,recordName,aminoCode1,groupCode3, seq_id);
				if (altGroup.getChain()==null) {
					altGroup.setChain(current_chain);
				}
			}
		}

		if ( params.isHeaderOnly())
			return;

		//atomCount++;
		//System.out.println("fixing atom name for  >" + atom.getLabel_atom_id() + "< >" + fullname + "<");

		
		if ( params.isParseCAOnly() ){
			// yes , user wants to get CA only
			// only parse CA atoms...
			if (! (atom.getLabel_atom_id().equals(StructureTools.CA_ATOM_NAME) && atom.getType_symbol().equals("C"))) {
				//System.out.println("ignoring " + line);
				//atomCount--;
				return;
			}
		}

		// filling the map in case there's no pdbx_poly_seq_scheme/pdbx_non_poly_seq_scheme in the file
		asymId2StrandIdFromAtomSites.put(atom.getLabel_asym_id(), atom.getAuth_asym_id());

		//see if chain_id is one of the previous chains ...

		Atom a = convertAtom(atom);

		//see if chain_id is one of the previous chains ...
		if ( altGroup != null) {
			altGroup.addAtom(a);
			altGroup = null;
		}
		else {
			current_group.addAtom(a);
		}


		// make sure that main group has all atoms
		// GitHub issue: #76
		if ( ! current_group.hasAtom(a.getName())) {
			current_group.addAtom(a);
		}
		
		
		//System.out.println(">" + atom.getLabel_atom_id()+"< " + a.getGroup().getPDBName() + " " + a.getGroup().getChemComp()  );

		//System.out.println(current_group);

	}

	/** convert a MMCif AtomSite object to a BioJava Atom object
	 *
	 * @param atom the mmmcif AtomSite record
	 * @return an Atom
	 */
	private Atom convertAtom(AtomSite atom){


		Atom a = new AtomImpl();

		a.setPDBserial(Integer.parseInt(atom.getId()));
		a.setName(atom.getLabel_atom_id());

		double x = Double.parseDouble (atom.getCartn_x());
		double y = Double.parseDouble (atom.getCartn_y());
		double z = Double.parseDouble (atom.getCartn_z());
		a.setX(x);
		a.setY(y);
		a.setZ(z);

		double occupancy = Double.parseDouble(atom.getOccupancy());
		a.setOccupancy(occupancy);

		double temp = Double.parseDouble(atom.getB_iso_or_equiv());
		a.setTempFactor(temp);

		String alt = atom.getLabel_alt_id();
		if (( alt != null ) && ( alt.length() > 0) && (! alt.equals("."))){
			a.setAltLoc(new Character(alt.charAt(0)));
		} else {
			a.setAltLoc(new Character(' '));
		}

		Element element = Element.R;
		try {
			element = Element.valueOfIgnoreCase(atom.getType_symbol());
		}  catch (IllegalArgumentException e) {
			logger.warn("Element {} was not recognised as a BioJava-known element, the element will be represented as the generic element {}", atom.getType_symbol(), Element.R.name());
		}
		a.setElement(element);

		return a;

	}


	private Group getCorrectAltLocGroup( Character altLoc,
			String recordName, Character aminoCode1, String groupCode3, long seq_id) {

		// see if we know this altLoc already;
		List<Atom> atoms = current_group.getAtoms();
		if ( atoms.size() > 0) {
			Atom a1 = atoms.get(0);
			// we are just adding atoms to the current group
			// probably there is a second group following later...
			if (a1.getAltLoc().equals(altLoc)) {

				return current_group;
			}
		}

		List<Group> altLocs = current_group.getAltLocs();
		for ( Group altLocG : altLocs ){
			atoms = altLocG.getAtoms();
			if ( atoms.size() > 0) {
				for ( Atom a1 : atoms) {
					if (a1.getAltLoc().equals( altLoc)) {

						return altLocG;
					}
				}
			}
		}

		// no matching altLoc group found.
		// build it up.

		if ( groupCode3.equals(current_group.getPDBName())) {
			if ( current_group.getAtoms().size() == 0) {
				//System.out.println("current group is empty " + current_group + " " + altLoc);
				return current_group;
			}
			//System.out.println("cloning current group " + current_group + " " + current_group.getAtoms().get(0).getAltLoc() + " altLoc " + altLoc);
			Group altLocG = (Group) current_group.clone();
			// drop atoms from cloned group...
			// https://redmine.open-bio.org/issues/3307
			altLocG.setAtoms(new ArrayList<Atom>());
			current_group.addAltLoc(altLocG);
			return altLocG;	
		}

		//	System.out.println("new  group " + recordName + " " + aminoCode1 + " " +groupCode3);
		//String recordName,Character aminoCode1, long seq_id,String groupCode3) {
		Group altLocG = getNewGroup(recordName,aminoCode1,seq_id,groupCode3);

		altLocG.setPDBName(groupCode3);
		altLocG.setResidueNumber(current_group.getResidueNumber());
		current_group.addAltLoc(altLocG);
		return altLocG;
	}

	/** Start the parsing
	 *
	 */
	@Override
	public void documentStart() {
		structure = new StructureImpl();

		current_chain 		= null;
		current_group 		= null;
		current_nmr_model 	= null;
		//atomCount     		= 0;

		current_model = new ArrayList<Chain>();
		entities      = new ArrayList<Entity>();
		strucRefs     = new ArrayList<StructRef>();
		seqResChains  = new ArrayList<Chain>();
		entityChains  = new ArrayList<Chain>();
		structAsyms   = new ArrayList<StructAsym>();
		asymStrandId  = new HashMap<String, String>();
		asymId2StrandIdFromAtomSites = new HashMap<String, String>();
		asymId2entityId = new HashMap<String,String>();		
		structOpers   = new ArrayList<PdbxStructOperList>();
		strucAssemblies = new ArrayList<PdbxStructAssembly>();
		strucAssemblyGens = new ArrayList<PdbxStructAssemblyGen>();
		entitySrcGens = new ArrayList<EntitySrcGen>();
		entitySrcNats = new ArrayList<EntitySrcNat>();
		entitySrcSyns = new ArrayList<EntitySrcSyn>();
		structConn = new ArrayList<StructConn>();
		structNcsOper = new ArrayList<StructNcsOper>();
		sequenceDifs = new ArrayList<StructRefSeqDif>();
		structSiteGens = new ArrayList<StructSiteGen>();
	}


	@Override
	public void documentEnd() {

		// a problem occurred earlier so current_chain = null ...
		// most likely the buffered reader did not provide data ...
		if ( current_chain != null ) {

			current_chain.addGroup(current_group);
			if (isKnownChain(current_chain.getChainID(),current_model) == null) {
				current_model.add(current_chain);
			}
		} else {
			logger.warn("current chain is null at end of document.");			
		}

		structure.addModel(current_model);

		// Goal is to reproduce the PDB files exactly:
		// What has to be done is to use the auth_mon_id for the assignment. For this

		// map entities to Chains and Compound objects...


		for (StructAsym asym : structAsyms) {
			logger.debug("Entity {} matches asym_id: {}", asym.getEntity_id(), asym.getId() );

			asymId2entityId.put(asym.getId(), asym.getEntity_id());
			
			Chain s = getEntityChain(asym.getEntity_id());
			Chain seqres = (Chain)s.clone();
			// to solve issue #160 (e.g. 3u7t)
			seqres = removeSeqResHeterogeneity(seqres);
			seqres.setChainID(asym.getId());

			seqResChains.add(seqres);
			logger.debug(" seqres: " + asym.getId() + " " + seqres + "<") ;

			// adding the compounds (entities)
			addCompounds(asym);
			
		}
		
		if (structAsyms.isEmpty()) {
			logger.warn("No _struct_asym category in file, no SEQRES groups will be added."); 
		}

		if ( params.isAlignSeqRes() ){		
			alignSeqRes();
		}

		if ( params.shouldCreateAtomBonds()) {
			addBonds();
		}
		
<<<<<<< HEAD
		// Adds the equivalent CONECT-style records as a PDB has for ligands.
		if ( params.isCreateLigandConects()) {
			addLigandConnections();
		}
		
=======
>>>>>>> c380fbb7
		boolean noAsymStrandIdMappingPresent = false;
		if (asymStrandId.isEmpty()) {
			logger.warn("No pdbx_poly_seq_scheme/pdbx_non_poly_seq_scheme categories present. Will use chain id mapping from _atom_sites category");
			
			asymStrandId = asymId2StrandIdFromAtomSites;
			noAsymStrandIdMappingPresent = true;
		}
		
		// mismatching Author assigned chain IDS and PDB internal chain ids:
		// fix the chain IDS in the current model:

		for (int i =0; i< structure.nrModels() ; i++){
			List<Chain> model = structure.getModel(i);

			List<Chain> pdbChains = new ArrayList<Chain>();

			for (Chain chain : model) {
				for (String asym : asymStrandId.keySet()) {
					if ( chain.getChainID().equals(asym)){
						String newChainId = asymStrandId.get(asym);
						
						logger.debug("Renaming chain with asym_id {} ({} atom groups) to author_asym_id/strand_id  {}", 
								asym, chain.getAtomGroups().size(), newChainId);

						chain.setChainID(newChainId);
						chain.setInternalChainID(asym);
						// set chain of all groups
						for(Group g : chain.getAtomGroups()) {
							ResidueNumber resNum = g.getResidueNumber();
							if(resNum != null)
								resNum.setChainId(newChainId);
						}
						for(Group g : chain.getSeqResGroups()) {
							ResidueNumber resNum = g.getResidueNumber();
							if(resNum != null)
								resNum.setChainId(newChainId);
						}
						Chain known =  isKnownChain(chain.getChainID(), pdbChains);
						if ( known == null ){
							pdbChains.add(chain);
						} else {
							// and now we join the 2 chains together again, because in cif files the data can be split up...
							for ( Group g : chain.getAtomGroups()){
								known.addGroup(g);
							}
						}

						break;
					}
				}
			}

			structure.setModel(i,pdbChains);
			
			Iterator<Chain> it = pdbChains.iterator();
			// finally setting chains to compounds and compounds to chains now that we have the final chains
			while (it.hasNext()) {
				Chain chain = it.next();
				String entityId = asymId2entityId.get(chain.getInternalChainID());
				if (entityId==null) {
					// this can happen for instance if the cif file didn't have _struct_asym category at all
					// and thus we have no asymId2entityId mapping at all
					logger.warn("No entity id could be found for chain {}", chain.getInternalChainID());					
					continue;
				}
				int eId = Integer.parseInt(entityId);
				// We didn't add above compounds for nonpolymeric entities, thus here if a chain is nonpolymeric 
				// its compound won't be found. In biojava Structure data model a nonpolymeric chain does not really
				// make much sense, since all small molecules are associated to a polymeric chain (the same data  
				// model as PDB files).
				// In any case it happens in rare cases that a non-polymeric chain is not associated to any polymeric
				// chain, e.g. 
				//   - 2uub: asym_id X, chainId Z, entity_id 24: fully non-polymeric but still with its own chainId
				//   - 3o6j: asym_id K, chainId Z, entity_id 6 : a single water molecule
				//   - 1dz9: asym_id K, chainId K, entity_id 6 : a potassium ion alone 
				// We will discard those chains here, because they don't fit into the current data model and thus
				// can cause problems, e.g. 
				//  a) they would not be linked to a compound and give null pointers
				//  b) StructureTools.getAllAtoms() methods that return all atoms except waters would have 
				//     empty lists for water-only chains
				Compound compound = structure.getCompoundById(eId);
				if (compound==null) {
					logger.warn("Could not find a compound for entity_id {} corresponding to chain id {} (asym id {})."
							+ " Most likely it is a purely non-polymeric chain ({} groups). Removing it from this structure.",
							eId,chain.getChainID(),chain.getInternalChainID(),chain.getAtomGroups().size());
					it.remove();
				} else {
					logger.debug("Adding chain with chain id {} (asym id {}) to compound with entity_id {}",
							chain.getChainID(), chain.getInternalChainID(), eId);
					compound.addChain(chain);
					chain.setCompound(compound);
				}

			}			
			
			if (noAsymStrandIdMappingPresent) {
				// At this point we have to make sure that all chains are polymeric (possibly with some attached non-polymers)
				// because that's the current biojava model. 
				// It can happen that all molecules are assigned to their own chains, for instance in mmCIF files 
				// produced by phenix (in that case there will be noAsymStrandIdMapping present (no pdbx_poly_seq_scheme))
				// mmCIF files produced by the PDB follow the convention: distinct asym_id for every 
				// molecule (poly or non-poly) whilst a single author_asym_id for polymer + its ligands
				it = pdbChains.iterator();
				while (it.hasNext()) {
					Chain chain = it.next();
					if (StructureTools.isChainWaterOnly(chain)) {
						it.remove();
						logger.warn("Chain with chain id {} (asym id {}) and {} residues, contains only waters. Will ignore the chain because it doesn't fit into the BioJava structure data model.",
								chain.getChainID(),chain.getInternalChainID(),chain.getAtomGroups().size());
					}
				}
			}
		}
		
		createSSBonds();

		// Do structure.setSites(sites) after any chain renaming to be like PDB.
		addSites();
		
		// to make sure we have Compounds linked to chains, we call getCompounds() which will lazily initialise the
		// compounds using heuristics (see CompoundFinder) in the case that they were not explicitly present in the file
		List<Compound> compounds = structure.getCompounds();
		// final sanity check: it can happen that from the annotated compounds some are not linked to any chains
		// e.g. 3s26: a sugar entity does not have any chains associated to it (it seems to be happening with many sugar compounds)
		// we simply log it, this can sign some other problems if the compounds are used down the line
		for (Compound compound:compounds) {
			if (compound.getChains().isEmpty()) {
				logger.info("Compound {} '{}' has no chains associated to it",
						compound.getId()==null?"with no entity id":compound.getId(), compound.getMolName());
			}
		}


		// set the oligomeric state info in the header...
		if (params.isParseBioAssembly()) {

			// the more detailed mapping of chains to rotation operations happens in StructureIO...
			
			Map<Integer,BioAssemblyInfo> bioAssemblies = new HashMap<Integer, BioAssemblyInfo>();

			for ( PdbxStructAssembly psa : strucAssemblies){

				List<PdbxStructAssemblyGen> psags = new ArrayList<PdbxStructAssemblyGen>(1);

				for ( PdbxStructAssemblyGen psag: strucAssemblyGens ) {
					if ( psag.getAssembly_id().equals(psa.getId())) {
						psags.add(psag);
					}
				}

				BiologicalAssemblyBuilder builder = new BiologicalAssemblyBuilder();

				// these are the transformations that need to be applied to our model
				List<BiologicalAssemblyTransformation> transformations = builder.getBioUnitTransformationList(psa, psags, structOpers);

				int mmSize = 0;
				int bioAssemblyId = -1;
				try {
					bioAssemblyId = Integer.parseInt(psa.getId());
				} catch (NumberFormatException e) {
					logger.info("Could not parse a numerical bio assembly id from '{}'",psa.getId());
				}
				try {
					mmSize = Integer.parseInt(psa.getOligomeric_count());					
				} catch (NumberFormatException e) {
					if (bioAssemblyId!=-1)
						// if we have a numerical id, then it's unusual to have no oligomeric size: we warn about it
						logger.warn("Could not parse oligomeric count from '{}' for biological assembly id {}",
							psa.getOligomeric_count(),psa.getId());
					else 
						// no numerical id (PAU,XAU in virus entries), it's normal to have no oligomeric size
						logger.info("Could not parse oligomeric count from '{}' for biological assembly id {}",
								psa.getOligomeric_count(),psa.getId());
				}
				
				// if bioassembly id is not numerical we throw it away
				// this happens usually for viral capsid entries, like 1ei7
				// see issue #230 in github
				if (bioAssemblyId!=-1) {
					BioAssemblyInfo bioAssembly = new BioAssemblyInfo();
					bioAssembly.setId(bioAssemblyId);
					bioAssembly.setMacromolecularSize(mmSize);
					bioAssembly.setTransforms(transformations);
					bioAssemblies.put(bioAssemblyId,bioAssembly);
				}

			}
			structure.getPDBHeader().setBioAssemblies(bioAssemblies);
		}

		ArrayList<Matrix4d> ncsOperators = new ArrayList<Matrix4d>();
		for (StructNcsOper sNcsOper:structNcsOper) {
			if (sNcsOper.getCode().equals("generate")) {
				ncsOperators.add(sNcsOper.getOperator());
			}
		}
		// we only set it if not empty, otherwise remains null
		if (ncsOperators.size()>0) {
			structure.getCrystallographicInfo().setNcsOperators(
					ncsOperators.toArray(new Matrix4d[ncsOperators.size()]));
		}


		Map<String,List<SeqMisMatch>> misMatchMap = new HashMap<String, List<SeqMisMatch>>();
		for (StructRefSeqDif sdif : sequenceDifs) {
			SeqMisMatch misMatch = new SeqMisMatchImpl();
			misMatch.setDetails(sdif.getDetails());

			String insCode = sdif.getPdbx_pdb_ins_code();
			if ( insCode != null && insCode.equals("?"))
				insCode = null;
			misMatch.setInsCode(insCode);
			misMatch.setOrigGroup(sdif.getDb_mon_id());
			misMatch.setPdbGroup(sdif.getMon_id());
			misMatch.setPdbResNum(sdif.getPdbx_auth_seq_num());
			misMatch.setUniProtId(sdif.getPdbx_seq_db_accession_code());
			misMatch.setSeqNum(sdif.getSeq_num());


			List<SeqMisMatch> mms = misMatchMap.get(sdif.getPdbx_pdb_strand_id());
			if ( mms == null) {
				mms = new ArrayList<SeqMisMatch>();
				misMatchMap.put(sdif.getPdbx_pdb_strand_id(),mms);
			}
			mms.add(misMatch);

		}

		for (String chainId : misMatchMap.keySet()){
			try {
				Chain c = structure.getChainByPDB(chainId);
				c.setSeqMisMatches(misMatchMap.get(chainId));
			} catch (Exception e){
				logger.warn("could not set mismatches for chain " + chainId);

			}
		}
		
	}

	/**
	 * The method will return a new reference to a Chain with any consecutive groups 
	 * having same residue numbers removed.
	 * This is necessary to solve the microheterogeneity issue in entries like 3u7t (see github issue #160)
	 * @param c
	 * @return
	 */
	private Chain removeSeqResHeterogeneity(Chain c) {
		
		Chain trimmedChain = new ChainImpl();
		
		ResidueNumber lastResNum = null;

		for (Group g:c.getAtomGroups()) {
			
			// note we have to deep copy this, otherwise they stay linked and would get altered in addGroup(g) 
			ResidueNumber currentResNum = new ResidueNumber(
					g.getResidueNumber().getChainId(),
					g.getResidueNumber().getSeqNum(),
					g.getResidueNumber().getInsCode());

			if (lastResNum == null || !lastResNum.equals(currentResNum) ) {				
				trimmedChain.addGroup(g);
			} else {
				logger.debug("Removing seqres group because it seems to be repeated in entity_poly_seq, most likely has hetero='y': "+g);
			}
			
			lastResNum = currentResNum;

		}
		return trimmedChain;
	}

	private void addBonds() {
		BondMaker maker = new BondMaker(structure);
		maker.makeBonds();	
	}

	private void addLigandConnections(){
		LigandConnectMaker maker = new LigandConnectMaker(structure);
		maker.addLigandConnections();
	}

	private void alignSeqRes() {

		logger.debug("Parsing mode align_seqres, will align to ATOM to SEQRES sequence");
		
		// fix SEQRES residue numbering for all models

		for (int model=0;model<structure.nrModels();model++) {
			
			List<Chain> atomList   = structure.getModel(model);
			
			for (Chain seqResChain: seqResChains){

				// this extracts the matching atom chain from atomList
				Chain atomChain = SeqRes2AtomAligner.getMatchingAtomRes(seqResChain, atomList);

				if (atomChain == null) {
					// most likely there's no observed residues at all for the seqres chain: can't map
					// e.g. 3zyb: chains with asym_id L,M,N,O,P have no observed residues
					logger.warn("Could not map SEQRES chain with asym_id={} to any ATOM chain. Most likely there's no observed residues in the chain.",
							seqResChain.getChainID());
					continue;
				}

				//map the atoms to the seqres...

				// we need to first clone the seqres so that they stay independent for different models
				List<Group> seqResGroups = new ArrayList<Group>();
				for (int i=0;i<seqResChain.getAtomGroups().size();i++) {
					seqResGroups.add((Group)seqResChain.getAtomGroups().get(i).clone());
				}

				for ( int seqResPos = 0 ; seqResPos < seqResGroups.size(); seqResPos++) {
					Group seqresG = seqResGroups.get(seqResPos);
					boolean found = false;
					for ( Group atomG: atomChain.getAtomGroups()) {

						int internalNr = getInternalNr (atomG);

						if (seqresG.getResidueNumber().getSeqNum() == internalNr ) {															
							seqResGroups.set(seqResPos, atomG);
							found = true;
							break;
						}


					}
					if ( ! found)
						// so far the residue number has tracked internal numbering.
						// however there are no atom records, as such this can't be a PDB residue number...
						seqresG.setResidueNumber(null);
				}
				atomChain.setSeqResGroups(seqResGroups);

			}
		}
	}

	private int getInternalNr(Group atomG) {
		if ( atomG.getType().equals(GroupType.AMINOACID)) {
			AminoAcidImpl aa = (AminoAcidImpl) atomG;
			return new Long(aa.getId()).intValue();
		} else if ( atomG.getType().equals(GroupType.NUCLEOTIDE)) {
			NucleotideImpl nu = (NucleotideImpl) atomG;
			return new Long(nu.getId()).intValue();
		} else {
			HetatomImpl he = (HetatomImpl) atomG;
			return new Long(he.getId()).intValue();
		}
	}
	
	private void addCompounds(StructAsym asym) {
		int eId = 0;
		try {
			eId = Integer.parseInt(asym.getEntity_id());
		} catch (NumberFormatException e) {
			logger.warn("Could not parse mol_id from string {}. Will use 0 for creating Compound",asym.getEntity_id());
		}
		Entity e = getEntity(eId);
		
		for (EntitySrcGen esg : entitySrcGens) {

			if (! esg.getEntity_id().equals(asym.getEntity_id()))
				continue;

			// found the matching EntitySrcGen
			// get the corresponding Entity
			Compound c = structure.getCompoundById(eId);
			if ( c == null){
				if (e!=null && e.getType().equals("polymer")) {
					c = createNewCompoundFromESG(esg, eId);
					c.setMolName(e.getPdbx_description());
					structure.addCompound(c);
					logger.debug("Adding Compound with entity id {} from _entity_src_syn, with name: {}",eId,c.getMolName());
				}
			}

		}

		for (EntitySrcNat esn : entitySrcNats) {
			if (! esn.getEntity_id().equals(asym.getEntity_id()))
				continue;

			// found the matching EntitySrcGen
			// get the corresponding Entity
			Compound c = structure.getCompoundById(eId);
			if ( c == null){		
				if (e!=null && e.getType().equals("polymer")) {
					c = createNewCompoundFromESN(esn, eId);
					c.setMolName(e.getPdbx_description());
					structure.addCompound(c);
					logger.debug("Adding Compound with entity id {} from _entity_src_syn, with name: {}",eId,c.getMolName());
				}
			}

		}

		for (EntitySrcSyn ess : entitySrcSyns) {
			if (! ess.getEntity_id().equals(asym.getEntity_id()))
				continue;

			// found the matching EntitySrcGen
			// get the corresponding Entity
			Compound c = structure.getCompoundById(eId);
			if ( c == null){	
				if (e!=null && e.getType().equals("polymer")) {
					c = createNewCompoundFromESS(ess, eId);
					c.setMolName(e.getPdbx_description());
					structure.addCompound(c);
					logger.debug("Adding Compound with entity id {} from _entity_src_syn, with name: {}",eId,c.getMolName());
				}
			}
		}
		
		// for some mmCIF files like 1yrm all 3 of _entity_src_gen, _entity_src_nat and _pdbx_entity_src_syn are missing
		// we need to fill the Compounds in some other way:

		Compound c = structure.getCompoundById(eId);

		if (c==null) {
			c = new Compound();
			c.setMolId(eId);

			// we only add the compound if a polymeric one (to match what the PDB parser does)
			if (e!=null && e.getType().equals("polymer")) {
				c.setMolName(e.getPdbx_description());
				structure.addCompound(c);
				logger.debug("Adding Compound with entity id {} from _entity, with name: {}",eId, c.getMolName());
			}
		}
	}

	private Compound createNewCompoundFromESG(EntitySrcGen esg, int eId) {
		
		Compound c = new Compound();
		c.setMolId(eId);
		c.setAtcc(esg.getPdbx_gene_src_atcc());
		c.setCell(esg.getPdbx_gene_src_cell());
		c.setOrganismCommon(esg.getGene_src_common_name());
		c.setOrganismScientific(esg.getPdbx_gene_src_scientific_name());
		c.setOrganismTaxId(esg.getPdbx_gene_src_ncbi_taxonomy_id());
		c.setExpressionSystemTaxId(esg.getPdbx_host_org_ncbi_taxonomy_id());
		c.setExpressionSystem(esg.getPdbx_host_org_scientific_name());
		return c;

	}

	private Compound createNewCompoundFromESN(EntitySrcNat esn, int eId) {

		Compound c = new Compound();
		
		c.setMolId(eId);
		c.setAtcc(esn.getPdbx_atcc());
		c.setCell(esn.getPdbx_cell());
		c.setOrganismCommon(esn.getCommon_name());
		c.setOrganismScientific(esn.getPdbx_organism_scientific());
		c.setOrganismTaxId(esn.getPdbx_ncbi_taxonomy_id());

		return c;

	}

	private Compound createNewCompoundFromESS(EntitySrcSyn ess, int eId) {

		Compound c = new Compound();
		
		c.setMolId(eId);
		c.setOrganismCommon(ess.getOrganism_common_name());
		c.setOrganismScientific(ess.getOrganism_scientific());
		c.setOrganismTaxId(ess.getNcbi_taxonomy_id());


		return c;

	}

	/** This method will return the parsed protein structure, once the parsing has been finished
	 *
	 * @return a BioJava protein structure object
	 */
	public Structure getStructure() {

		return structure;
	}

	@Override
	public void newDatabasePDBrevRecord(DatabasePdbrevRecord record) {

		PDBHeader header = structure.getPDBHeader();

		if ( header == null) {
			header = new PDBHeader();
			structure.setPDBHeader(header);
		}

		List<DatabasePdbrevRecord> revRecords = header.getRevisionRecords();
		if ( revRecords == null) {
			revRecords = new ArrayList<DatabasePdbrevRecord>();
			header.setRevisionRecords(revRecords);
		}
		revRecords.add(record);


	}


	@Override
	public void newDatabasePDBrev(DatabasePDBrev dbrev) {
		//System.out.println("got a database revision:" + dbrev);
		SimpleDateFormat dateFormat = new SimpleDateFormat("yyyy-MM-dd",Locale.US);
		PDBHeader header = structure.getPDBHeader();

		if ( header == null) {
			header = new PDBHeader();
		}


		if (dbrev.getNum().equals("1")){

			try {
				Date dep = dateFormat.parse(dbrev.getDate_original());
				header.setDepDate(dep);
				
			} catch (ParseException e){
				logger.warn("Could not parse date string '{}', deposition date will be unavailable", dbrev.getDate_original());
			}
			
			try {
				Date mod = dateFormat.parse(dbrev.getDate());
				header.setModDate(mod);
				
			} catch (ParseException e){
				logger.warn("Could not parse date string '{}', modification date will be unavailable", dbrev.getDate());
			}

			
		} else {
			try {

				Date mod = dateFormat.parse(dbrev.getDate());
				header.setModDate(mod);

			} catch (ParseException e){
				logger.warn("Could not parse date string '{}', modification date will be unavailable", dbrev.getDate());
			}
		}

		structure.setPDBHeader(header);
	}

	@Override
	public void newDatabasePDBremark(DatabasePDBremark remark) {
		//System.out.println(remark);
		String id = remark.getId();
		if (id.equals("2")){

			//this remark field contains the resolution information:
			String line = remark.getText();

			int i = line.indexOf("ANGSTROM");
			if ( i > 5) {
				// line contains ANGSTROM info...
				String resolution = line.substring(i-5,i).trim();
				// convert string to float
				float res = 99 ;
				try {
					res = Float.parseFloat(resolution);

				} catch (NumberFormatException e) {
					logger.info("could not parse resolution from line and ignoring it " + line);
					return ;


				}
				// support for old style header

				PDBHeader pdbHeader = structure.getPDBHeader();
				pdbHeader.setResolution(res);

			}

		}
	}

	@Override
	public void newRefine(Refine r){
		
		PDBHeader pdbHeader = structure.getPDBHeader();
		// RESOLUTION
		// in very rare cases (for instance hybrid methods x-ray + neutron diffraction, e.g. 3ins, 4n9m)
		// there are 2 resolution values, one for each method
		// we take the last one found so that behaviour is like in PDB file parsing
		if (pdbHeader.getResolution()!=PDBHeader.DEFAULT_RESOLUTION) {
			logger.warn("More than 1 resolution value present, will use last one {} and discard previous {} "
					,r.getLs_d_res_high(), String.format("%4.2f",pdbHeader.getResolution()));			
		} 
		try {
			pdbHeader.setResolution(Float.parseFloat(r.getLs_d_res_high()));
		} catch (NumberFormatException e){
			logger.info("Could not parse resolution from " + r.getLs_d_res_high() + " " + e.getMessage());
		}


		// RFREE
		if (pdbHeader.getRfree()!=PDBHeader.DEFAULT_RFREE) {
			logger.warn("More than 1 Rfree value present, will use last one {} and discard previous {} ",
					r.getLs_R_factor_R_free(), String.format("%4.2f",pdbHeader.getRfree()));
		} 
		if (r.getLs_R_factor_R_free()==null) {
			// some entries like 2ifo haven't got this field at all
			logger.info("_refine.ls_R_factor_R_free not present, not parsing Rfree value");
		} else {
			try {
				pdbHeader.setRfree(Float.parseFloat(r.getLs_R_factor_R_free()));
			} catch (NumberFormatException e){
				// no rfree present ('?') is very usual, that's why we set it to debug
				logger.debug("Could not parse Rfree from string '{}'", r.getLs_R_factor_R_free());
			}
		}
		
	}


	@Override
	public void newAuditAuthor(AuditAuthor aa){

		String name =  aa.getName();

		StringBuffer famName = new StringBuffer();
		StringBuffer initials = new StringBuffer();
		boolean afterComma = false;
		for ( char c: name.toCharArray()) {
			if ( c == ' ')
				continue;
			if ( c == ','){
				afterComma = true;
				continue;
			}

			if ( afterComma)
				initials.append(c);
			else
				famName.append(c);
		}

		StringBuffer newaa = new StringBuffer();
		newaa.append(initials);
		newaa.append(famName);

		PDBHeader header = structure.getPDBHeader();
		String auth = header.getAuthors();
		if (auth == null) {
			header.setAuthors(newaa.toString());
		}else {
			auth += "," + newaa.toString();
			header.setAuthors(auth);

		}
	}

	@Override
	public void newExptl(Exptl exptl) {

		PDBHeader pdbHeader = structure.getPDBHeader();
		String method = exptl.getMethod();
		pdbHeader.setExperimentalTechnique(method);

	}
	
	@Override
	public void newCell(Cell cell) {
		
		try {
			float a = Float.parseFloat(cell.getLength_a());
			float b = Float.parseFloat(cell.getLength_b());
			float c = Float.parseFloat(cell.getLength_c());
			float alpha = Float.parseFloat(cell.getAngle_alpha());
			float beta = Float.parseFloat(cell.getAngle_beta());
			float gamma = Float.parseFloat(cell.getAngle_gamma());
		
			CrystalCell xtalCell = new CrystalCell(); 
			xtalCell.setA(a);
			xtalCell.setB(b);
			xtalCell.setC(c);
			xtalCell.setAlpha(alpha);
			xtalCell.setBeta(beta);
			xtalCell.setGamma(gamma);
			
			if (!xtalCell.isCellReasonable()) {
				// If the entry describes a structure determined by a technique other than X-ray crystallography,
			    // cell is (sometimes!) a = b = c = 1.0, alpha = beta = gamma = 90 degrees
				// if so we don't add and CrystalCell will be null
				logger.debug("The crystal cell read from file does not have reasonable dimensions (at least one dimension is below {}), discarding it.",
						CrystalCell.MIN_VALID_CELL_SIZE);				
				return;
			}
			
			structure.getPDBHeader().getCrystallographicInfo().setCrystalCell(xtalCell);
			
		} catch (NumberFormatException e){
			structure.getPDBHeader().getCrystallographicInfo().setCrystalCell(null);
			logger.info("could not parse some cell parameters ("+e.getMessage()+"), ignoring _cell ");
		}
	}
	
	@Override
	public void newSymmetry(Symmetry symmetry) {
        String spaceGroup = symmetry.getSpace_group_name_H_M();
		SpaceGroup sg = SymoplibParser.getSpaceGroup(spaceGroup);
        if (sg==null) logger.warn("Space group '"+spaceGroup+"' not recognised as a standard space group"); 

		structure.getPDBHeader().getCrystallographicInfo().setSpaceGroup(sg); 
	}

	@Override
	public void newStructNcsOper(StructNcsOper sNcsOper) {
		structNcsOper.add(sNcsOper);
	}
	
	@Override
	public void newStructRef(StructRef sref) {
		logger.debug(sref.toString());
		strucRefs.add(sref);
	}

	private StructRef getStructRef(String ref_id){
		for (StructRef structRef : strucRefs) {

			if (structRef.getId().equals(ref_id)){
				return structRef;
			}

		}
		return null;

	}

	/** create a DBRef record from the StrucRefSeq record:
	 *  <pre>
  PDB record 					DBREF
  Field Name 					mmCIF Data Item
  Section   	  				n.a.
  PDB_ID_Code   	  			_struct_ref_seq.pdbx_PDB_id_code
  Strand_ID   	 			 	_struct_ref_seq.pdbx_strand_id
  Begin_Residue_Number   	  	_struct_ref_seq.pdbx_auth_seq_align_beg
  Begin_Ins_Code   	  			_struct_ref_seq.pdbx_seq_align_beg_ins_code
  End_Residue_Number   	  		_struct_ref_seq.pdbx_auth_seq_align_end
  End_Ins_Code   	  			_struct_ref_seq.pdbx_seq_align_end_ins_code
  Database   	  				_struct_ref.db_name
  Database_Accession_No   	  	_struct_ref_seq.pdbx_db_accession
  Database_ID_Code   	  		_struct_ref.db_code
  Database_Begin_Residue_Number	_struct_ref_seq.db_align_beg
  Databaes_Begin_Ins_Code   	_struct_ref_seq.pdbx_db_align_beg_ins_code
  Database_End_Residue_Number  	_struct_ref_seq.db_align_end
  Databaes_End_Ins_Code   	  	_struct_ref_seq.pdbx_db_align_end_ins_code
  </pre>
	 *
	 *
	 */
	@Override
	public void newStructRefSeq(StructRefSeq sref) {
		//if (DEBUG)
		//	System.out.println(sref);
		DBRef r = new DBRef();


		//if (DEBUG)
		//	System.out.println( " " + sref.getPdbx_PDB_id_code() + " " + sref.getPdbx_db_accession());
		r.setIdCode(sref.getPdbx_PDB_id_code());
		r.setDbAccession(sref.getPdbx_db_accession());
		r.setDbIdCode(sref.getPdbx_db_accession());

		r.setChainId(sref.getPdbx_strand_id());
		StructRef structRef = getStructRef(sref.getRef_id());
		if (structRef == null){
			logger.warn("could not find StructRef " + sref.getRef_id() + " for StructRefSeq " + sref);
		} else {
			r.setDatabase(structRef.getDb_name());
			r.setDbIdCode(structRef.getDb_code());
		}


		int seqbegin = Integer.parseInt(sref.getPdbx_auth_seq_align_beg());
		int seqend   = Integer.parseInt(sref.getPdbx_auth_seq_align_end());
		Character begin_ins_code = new Character(sref.getPdbx_seq_align_beg_ins_code().charAt(0));
		Character end_ins_code   = new Character(sref.getPdbx_seq_align_end_ins_code().charAt(0));

		if (begin_ins_code == '?')
			begin_ins_code = ' ';

		if (end_ins_code == '?')
			end_ins_code = ' ';

		r.setSeqBegin(seqbegin);
		r.setInsertBegin(begin_ins_code);

		r.setSeqEnd(seqend);
		r.setInsertEnd(end_ins_code);

		int dbseqbegin = Integer.parseInt(sref.getDb_align_beg());
		int dbseqend   = Integer.parseInt(sref.getDb_align_end());
		Character db_begin_in_code = new Character(sref.getPdbx_db_align_beg_ins_code().charAt(0));
		Character db_end_in_code   = new Character(sref.getPdbx_db_align_end_ins_code().charAt(0));

		if (db_begin_in_code == '?')
			db_begin_in_code = ' ';

		if (db_end_in_code == '?')
			db_end_in_code = ' ';


		r.setDbSeqBegin(dbseqbegin);
		r.setIdbnsBegin(db_begin_in_code);

		r.setDbSeqEnd(dbseqend);
		r.setIdbnsEnd(db_end_in_code);

		List<DBRef> dbrefs = structure.getDBRefs();
		if ( dbrefs == null)
			dbrefs = new ArrayList<DBRef>();
		dbrefs.add(r);

		logger.debug(r.toPDB());

		structure.setDBRefs(dbrefs);

	}

	@Override
	public void newStructRefSeqDif(StructRefSeqDif sref) {
		sequenceDifs.add(sref);
	}

	private static Chain getChainFromList(List<Chain> chains, String name){
		for (Chain chain : chains) {
			if ( chain.getChainID().equals(name)){

				return chain;
			}
		}
		// does not exist yet, so create...

		Chain	chain = new ChainImpl();
		chain.setChainID(name);
		chains.add(chain);

		return chain;
	}

	private Chain getEntityChain(String entity_id){

		return getChainFromList(entityChains,entity_id);
	}

	//private Chain getSeqResChain(String chainID){
	//	return getChainFromList(seqResChains, chainID);
	//}


	/** Data items in the ENTITY_SRC_GEN category record details of
               the source from which the entity was obtained in cases
               where the source was genetically manipulated.  The
               following are treated separately:  items pertaining to the tissue
               from which the gene was obtained, items pertaining to the host
               organism for gene expression and items pertaining to the actual
               producing organism (plasmid).
	 */

	@Override
	public void newEntitySrcGen(EntitySrcGen entitySrcGen){

		// add to internal list. Map to Compound object later on...
		entitySrcGens.add(entitySrcGen);
	}

	@Override
	public void newEntitySrcNat(EntitySrcNat entitySrcNat){

		// add to internal list. Map to Compound object later on...
		entitySrcNats.add(entitySrcNat);
	}

	@Override
	public void newEntitySrcSyn(EntitySrcSyn entitySrcSyn){

		// add to internal list. Map to Compound object later on...
		entitySrcSyns.add(entitySrcSyn);
	}

	/** The EntityPolySeq object provide the amino acid sequence objects for the Entities.
	 * Later on the entities are mapped to the BioJava Chain and Compound objects.
	 * @param epolseq the EntityPolySeq record for one amino acid
	 */
	@Override
	public void newEntityPolySeq(EntityPolySeq epolseq) {

		logger.debug("NEW entity poly seq " + epolseq);

		int eId = -1;
		try {
			eId = Integer.parseInt(epolseq.getEntity_id());
		} catch (NumberFormatException e) {
			logger.warn("Could not parse entity id from EntityPolySeq: "+e.getMessage());
		}
		Entity e = getEntity(eId);

		if (e == null){
			logger.info("Could not find entity "+ epolseq.getEntity_id()+". Can not match sequence to it.");
			return;
		}

		Chain entityChain = getEntityChain(epolseq.getEntity_id());


		// create group from epolseq;
		// by default this are the SEQRES records...


		if (epolseq.getMon_id().length()==3 && StructureTools.get1LetterCodeAmino(epolseq.getMon_id())!=null){
			AminoAcid g = new AminoAcidImpl();

			g.setRecordType(AminoAcid.SEQRESRECORD);

			g.setPDBName(epolseq.getMon_id());

			Character code1 = StructureTools.get1LetterCodeAmino(epolseq.getMon_id());
			g.setAminoType(code1);

			g.setResidueNumber(ResidueNumber.fromString(epolseq.getNum()));
			// ARGH at this stage we don't know about insertion codes
			// this has to be obtained from _pdbx_poly_seq_scheme
			entityChain.addGroup(g);

		} else if ( StructureTools.isNucleotide(epolseq.getMon_id())) {
			// the group is actually a nucleotide group...
			NucleotideImpl n = new NucleotideImpl();
			
			n.setResidueNumber(ResidueNumber.fromString(epolseq.getNum()));
			n.setPDBName(epolseq.getMon_id());
			entityChain.addGroup(n);				
		} else {				
			logger.debug("Residue {} {} is not a standard aminoacid or nucleotide, will create a het group for it", epolseq.getNum(),epolseq.getMon_id());
			HetatomImpl h = new HetatomImpl();				
			h.setPDBName(epolseq.getMon_id());
			h.setResidueNumber(ResidueNumber.fromString(epolseq.getNum()));
			entityChain.addGroup(h);

		}

	}

	@Override
	public void newPdbxPolySeqScheme(PdbxPolySeqScheme ppss) {

		//if ( headerOnly)
		//	return;

		// replace the group asym ids with the real PDB ids!
		// replaceGroupSeqPos(ppss);  // This might be incorrect in some pdb, to use auth_seq_id of the pdbx_poly_seq_scheme.

		// merge the EntityPolySeq info and the AtomSite chains into one...
		//already known ignore:
		if (asymStrandId.containsKey(ppss.getAsym_id()))
			return;

		// this is one of the internal mmcif rules it seems...
		if ( ppss.getPdb_strand_id() == null) {
			asymStrandId.put(ppss.getAsym_id(), ppss.getAuth_mon_id());
			return;
		}

		//System.out.println(ppss.getAsym_id() + " = " + ppss.getPdb_strand_id());

		asymStrandId.put(ppss.getAsym_id(), ppss.getPdb_strand_id());

	}


	@Override
	public void newPdbxNonPolyScheme(PdbxNonPolyScheme ppss) {

		//if (headerOnly)
		//	return;

		// merge the EntityPolySeq info and the AtomSite chains into one...
		//already known ignore:
		if (asymStrandId.containsKey(ppss.getAsym_id()))
			return;

		// this is one of the interal mmcif rules it seems...
		if ( ppss.getPdb_strand_id() == null) {
			asymStrandId.put(ppss.getAsym_id(), ppss.getAsym_id());
			return;
		}

		asymStrandId.put(ppss.getAsym_id(), ppss.getPdb_strand_id());

	}

	@Override
	public void newPdbxEntityNonPoly(PdbxEntityNonPoly pen){
		// TODO: do something with them...
		// not implemented yet...
		//System.out.println(pen.getEntity_id() + " " + pen.getName() + " " + pen.getComp_id());
	}

	@Override
	public void newChemComp(ChemComp c) {
		// TODO: do something with them...

	}

	@Override
	public void newGenericData(String category, List<String> loopFields,
			List<String> lineData) {

		//logger.debug("unhandled category so far: " + category);		
	}

	@Override
	public FileParsingParameters getFileParsingParameters()
	{
		return params;
	}

	@Override
	public void setFileParsingParameters(FileParsingParameters params)
	{
		this.params = params;

	}

	@Override
	public void newChemCompDescriptor(ChemCompDescriptor ccd) {

		// TODO nothing happening here yet.

	}



	public List<PdbxStructOperList> getStructOpers() {
		return structOpers;
	}



	@Override
	public void newPdbxStrucAssembly(PdbxStructAssembly strucAssembly) {
		strucAssemblies.add(strucAssembly);

	}

	public List<PdbxStructAssembly> getStructAssemblies(){
		return strucAssemblies;
	}

	@Override
	public void newPdbxStrucAssemblyGen(PdbxStructAssemblyGen strucAssembly) {
		strucAssemblyGens.add(strucAssembly);

	}

	public List<PdbxStructAssemblyGen> getStructAssemblyGens(){
		return strucAssemblyGens;
	}

	@Override
	public void newChemCompAtom(ChemCompAtom atom) {

	}

	@Override
	public void newPdbxChemCompIndentifier(PdbxChemCompIdentifier id) {

	}

	@Override
	public void newChemCompBond(ChemCompBond bond) {

	}

	@Override
	public void newPdbxChemCompDescriptor(PdbxChemCompDescriptor desc) {

	}

	@Override
	public void newStructConn(StructConn structConn) {
		this.structConn.add(structConn);
	}

	private void createSSBonds() {
		List<SSBond> bonds = structure.getSSBonds();
		if (bonds == null) bonds = new ArrayList<SSBond>();
		
		final String symop = "1_555"; // For now - accept bonds within origin asymmetric unit.
		
		// For SSBond equivalent, parse through the struct_conn records
		int internalId = 0;
		for (StructConn conn : structConn) {
			String ptnr1_chainId = conn.getPtnr1_auth_asym_id();
			String ptnr1_seqId = conn.getPtnr1_auth_seq_id();
			String ptnr2_chainId = conn.getPtnr2_auth_asym_id();
			String ptnr2_seqId = conn.getPtnr2_auth_seq_id();
			// conn.getId() would equal disulf#.
			
			// if we can find both of these residues - 
			Group s1 = lookupResidue(ptnr1_chainId, ptnr1_seqId);
			Group s2 = lookupResidue(ptnr2_chainId, ptnr2_seqId);

			// TODO: when issue 220 is implemented, add robust symmetry handling 
			// to allow disulfide bonds between symmetry-related molecules.
			
			// and is SS - then we should create a new disulfide bond.
			if (null != s1 && null != s2) {
				if ("CYS".equals(s1.getPDBName()) && symop.equals(conn.getPtnr1_symmetry())
						&& "CYS".equals(s2.getPDBName()) && symop.equals(conn.getPtnr2_symmetry())) {
					SSBondImpl bond = new SSBondImpl();
					
					bond.setSerNum(internalId++); // An internal label what bond # 
					bond.setChainID1(ptnr1_chainId);
					bond.setResnum1(ptnr1_seqId);
					if ("?".equals(conn.getPdbx_ptnr1_PDB_ins_code())) {
						conn.setPdbx_ptnr1_PDB_ins_code(null);
					}
					bond.setInsCode1(conn.getPdbx_ptnr1_PDB_ins_code());
					bond.setChainID2(ptnr2_chainId);
					bond.setResnum2(ptnr2_seqId);
					if ("?".equals(conn.getPdbx_ptnr2_PDB_ins_code())) {
						conn.setPdbx_ptnr2_PDB_ins_code(null);
					}
					bond.setInsCode2(conn.getPdbx_ptnr2_PDB_ins_code());
					bonds.add(bond);
				}
			}
		}
		
		structure.setSSBonds(bonds);
	}
	
	/**
	 * Lookup a residue - not found exceptions are handled with logger warnings.
	 * @param chainId
	 * @param seqId
	 * @return Successful = Group, Failure = null
	 */
	Group lookupResidue(String chainId, String seqId) {
		try {
            Chain chain = structure.getChainByPDB(chainId);
            if (null != chain) {
                try {
                	return chain.getGroupByPDB(new ResidueNumber(chainId, Integer.parseInt(seqId), ' '));
                } catch (NumberFormatException e) {
                	logger.warn("Could not lookup residue : " + chainId + seqId);
                }   
            }
		} catch (StructureException e) {
			logger.warn("Problem finding residue in site entry " + chainId + seqId + " - " + e.getMessage(), e.getMessage());
		}
		// Could not find.
		return null;
	}

	@Override
	public void newStructSiteGen(StructSiteGen siteGen) { this.structSiteGens.add(siteGen);	}

	@Override
	public void newStructSite(StructSite structSite) {
		// Simply implement the method.
		List<Site> sites = structure.getSites();
		if (sites == null) sites = new ArrayList<Site>();

		Site site = null;
		for (Site asite : sites) {
			if (asite.getSiteID().equals(structSite.getId())) {
				site = asite; 		// Prevent duplicate siteIds
			}
		}
		boolean addSite = false;
		if (site == null) { site = new Site(); addSite = true; }
		site.setSiteID(structSite.getId());
		site.setDescription(structSite.getDetails());
		// site.setPdbxEvidenceCode(structSite.getPdbxEvidenceCode()); // TODO - add addition fields in Sites
		if (addSite) sites.add(site);

		structure.setSites(sites);
	}

	/**
	 * Build sites in a BioJava Structure using the original author chain id & residue numbers.
	 * Sites are built from struct_site_gen records that have been parsed.
	 */
	private void addSites() {
		List<Site> sites = structure.getSites();
		if (sites == null) sites = new ArrayList<Site>();

		for (StructSiteGen siteGen : structSiteGens) {
				// For each StructSiteGen, find the residues involved, if they exist then
				String site_id = siteGen.getSite_id(); // multiple could be in same site.
				if (site_id == null) site_id = "";
				String comp_id = siteGen.getLabel_comp_id();  // PDBName
				// Assumption: the author chain ID and residue number for the site is consistent with the original
				// author chain id and residue numbers.
				String chain_id = siteGen.getAuth_asym_id(); // ChainID
				String auth_seq_id = siteGen.getAuth_seq_id(); // Res num

				String insCode = siteGen.getPdbx_auth_ins_code();
				if ( insCode != null && insCode.equals("?"))
					insCode = null;
				
				// Look for asymID = chainID and seqID = seq_ID.  Check that comp_id matches the resname.
				Group g = null;
				try {
					Chain chain = structure.getChainByPDB(chain_id);
					if (null != chain) {
						try {
							Character insChar = null;
							if (null != insCode && insCode.length() > 0) insChar = insCode.charAt(0);
							g = chain.getGroupByPDB(new ResidueNumber(chain_id, Integer.parseInt(auth_seq_id), insChar));
						} catch (NumberFormatException e) {
							logger.warn("Could not lookup residue : " + chain_id + auth_seq_id);
						}
					}
				} catch (StructureException e) {
					logger.warn("Problem finding residue in site entry " + siteGen.getSite_id() + " - " + e.getMessage(), e.getMessage());
				}

				if (g != null) {
					// 2. find the site_id, if not existing, create anew.
					Site site = null;
					for (Site asite: sites) {
						if (site_id.equals(asite.getSiteID())) site = asite;
					}

					boolean addSite = false;

					// 3. add this residue to the site.
					if (site == null) {
						addSite = true;
						site = new Site();
						site.setSiteID(site_id);
					}

					List<Group> groups = site.getGroups();
					if (groups == null) groups = new ArrayList<Group>();

					// Check the self-consistency of the residue reference from auth_seq_id and chain_id
					if (!comp_id.equals(g.getPDBName())) {
						logger.warn("comp_id doesn't match the residue at " + chain_id + auth_seq_id + " - skipping");
					} else {
						groups.add(g);
						site.setGroups(groups);
					}
					if (addSite) sites.add(site);
				}
		}
		structure.setSites(sites);
	}
}<|MERGE_RESOLUTION|>--- conflicted
+++ resolved
@@ -711,14 +711,11 @@
 			addBonds();
 		}
 		
-<<<<<<< HEAD
 		// Adds the equivalent CONECT-style records as a PDB has for ligands.
 		if ( params.isCreateLigandConects()) {
 			addLigandConnections();
 		}
 		
-=======
->>>>>>> c380fbb7
 		boolean noAsymStrandIdMappingPresent = false;
 		if (asymStrandId.isEmpty()) {
 			logger.warn("No pdbx_poly_seq_scheme/pdbx_non_poly_seq_scheme categories present. Will use chain id mapping from _atom_sites category");
