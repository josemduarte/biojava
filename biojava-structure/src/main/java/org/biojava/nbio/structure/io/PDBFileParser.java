--- conflicted
+++ resolved
@@ -1,4 +1,3 @@
-<<<<<<< HEAD
 /*
  *
  * This code may be freely distributed and modified under the
@@ -152,7 +151,7 @@
 	private Chain         currentChain;
 	private Group         currentGroup;
 
- 	private List<Chain>   seqResChains; // contains all the chains for the SEQRES records
+	private List<Chain>   seqResChains; // contains all the chains for the SEQRES records
 	//we're going to work on the assumption that the files are current -
 	//if the pdb_HEADER_Handler detects a legacy format, this will be changed to true.
 	//if true then lines will be truncated at 72 characters in certain cases
@@ -160,7 +159,7 @@
 	private boolean isLegacyFormat = false;
 
 	private boolean blankChainIdsPresent = false;
-	
+
 	// for re-creating the biological assembly
 	private PDBBioAssemblyParser bioAssemblyParser = null;
 
@@ -187,9 +186,9 @@
 	private Map<String, List<ResidueNumber>> siteToResidueMap = new LinkedHashMap<String, List<ResidueNumber>>();
 
 	private List<SSBondImpl> ssbonds = new ArrayList<>();
-	
-    // for storing LINK until we have all the atoms parsed
-    private List<LinkRecord> linkRecords;
+
+	// for storing LINK until we have all the atoms parsed
+	private List<LinkRecord> linkRecords;
 
 	private Matrix4d currentNcsOp;
 	private List<Matrix4d> ncsOperators;
@@ -254,7 +253,7 @@
 
 
 	private FileParsingParameters params;
-	
+
 	private boolean startOfMolecule;
 	private boolean startOfModel;
 
@@ -262,7 +261,7 @@
 		params = new FileParsingParameters();
 
 		allModels = new ArrayList<>();
-		structure     = null;
+		structure     = null           ;
 		currentModel  = null;
 		currentChain  = null;
 		currentGroup  = null;
@@ -286,14 +285,14 @@
 		atomCount = 0;
 		atomOverflow = false;
 		parseCAonly = false;
-		
+
 		// this SHOULD not be done
 		// DONOT:setFileParsingParameters(params);
 		// set the correct max values for parsing...
 		loadMaxAtoms = params.getMaxAtoms();
 		atomCAThreshold = params.getAtomCaThreshold();
-		
-        linkRecords = new ArrayList<LinkRecord>();
+
+		linkRecords = new ArrayList<LinkRecord>();
 
 		blankChainIdsPresent = false;
 		
@@ -676,7 +675,7 @@
 		// keep the first as latest modified date and the last as release date
 		Date modDate = pdbHeader.getModDate();
 
-		if ( modDate == null || modDate.equals(new Date(0)) ) {
+		if ( modDate==null || modDate.equals(new Date(0)) ) {
 			
 			// modified date is still uninitialized
 			String modificationDate = line.substring (13, 22).trim() ;
@@ -1028,7 +1027,7 @@
 				current_compound = new EntityInfo();
 
 				current_compound.setMolId(i);
-				
+
 				// we will set polymer for all defined compounds in PDB file (non-polymer compounds are not defined in header) - JD 2016-03-25
 				current_compound.setType(EntityType.POLYMER);
 
@@ -1548,7 +1547,7 @@
 	 *
 	 * </pre>
 	 * Note that we ignore operators with iGiven==1
-	 * 
+	 *
 	 * @param line
 	 */
 	private void pdb_MTRIXn_Handler(String line) {
@@ -1861,7 +1860,7 @@
 						+ "from Chemical Component Dictionary information", fullname.trim(), pdbnumber);
 			} else {
 			
-				try {
+			try {
 					element = Element.valueOfIgnoreCase(elementSymbol);
 					guessElement = false;
 				}  catch (IllegalArgumentException e){
@@ -1887,9 +1886,9 @@
 				if (elementSymbol == null) {
 					logger.info("Atom name {} was not found in the Chemical Component Dictionary information of {}. "
 							+ "Assigning generic element R to it", fullname.trim(), currentGroup.getPDBName());
-				} else {
-					try {
-						element = Element.valueOfIgnoreCase(elementSymbol);
+			} else {
+			try {
+				element = Element.valueOfIgnoreCase(elementSymbol);
 					} catch (IllegalArgumentException e) {
 						// this can still happen for cases like UNK
 						logger.info("Element symbol {} found in chemical component dictionary for Atom {} {} could not be recognised as a known element. "
@@ -1923,7 +1922,7 @@
 
 
 
-	}
+			}
 
 
 	private Group getCorrectAltLocGroup( Character altLoc,
@@ -2100,7 +2099,7 @@
 	private void pdb_MODEL_Handler(String line) {
 
 		if (params.isHeaderOnly()) return;
-		
+
 		// new model: we start a new molecule
 		startOfMolecule = true;
 		startOfModel = true;
@@ -2569,7 +2568,7 @@
 	 */
 	public  Structure parsePDBFile(BufferedReader buf)
 			throws IOException
-	{
+			{
 		// set the correct max values for parsing...
 		loadMaxAtoms = params.getMaxAtoms();
 		atomCAThreshold = params.getAtomCaThreshold();
@@ -2608,7 +2607,7 @@
 		atomOverflow = false;
 		linkRecords = new ArrayList<LinkRecord>();
 		siteToResidueMap.clear();
-		
+
 		blankChainIdsPresent = false;
 
 		parseCAonly = params.isParseCAOnly();
@@ -2690,7 +2689,7 @@
 				}
 			} catch (StringIndexOutOfBoundsException | NullPointerException ex) {
 				logger.info("Unable to parse [" + line + "]");
-			} 
+			}
 		}
 
 		makeCompounds(compndLines, sourceLines);
@@ -2713,7 +2712,7 @@
 
 		return structure;
 
-	}
+			}
 
 
 	/**
@@ -2768,13 +2767,13 @@
 	private void formBonds() {
 
 		BondMaker maker = new BondMaker(structure, params);
-		
+
 		// LINK records should be preserved, they are the way that
 		// inter-residue bonds are created for ligands such as trisaccharides, unusual polymers.
         // The analogy in mmCIF is the _struct_conn record.
 		for (LinkRecord linkRecord : linkRecords) {
-            maker.formLinkRecordBond(linkRecord);
-        }
+			maker.formLinkRecordBond(linkRecord);
+		}
 
 		maker.formDisulfideBonds(ssbonds);
 
@@ -2808,7 +2807,7 @@
 
 		
 		// header data
-		
+
 		Date modDate = pdbHeader.getModDate();
 		if ( modDate.equals(new Date(0)) ) {
 			// modification date = deposition date
@@ -2820,7 +2819,7 @@
 			}
 
 		}
-		
+
 		structure.setPDBHeader(pdbHeader);
 		structure.setCrystallographicInfo(crystallographicInfo);
 
@@ -2829,7 +2828,7 @@
 			buildjournalArticle();
 			pdbHeader.setJournalArticle(journalArticle);
 		}
-		
+
 		structure.setDBRefs(dbrefs);
 
 		// Only align if requested (default) and not when headerOnly mode with no Atoms.
@@ -2845,7 +2844,7 @@
 		}
 
 
-		
+
 		//associate the temporary Groups in the siteMap to the ones
 		if (!params.isHeaderOnly()) {
 			// Only can link SITES if Atom Groups were parsed.
@@ -3176,10 +3175,10 @@
 		if (!entities.isEmpty()) {
 			// if the file contained COMPOUND records then we can assign entities to the poly chains
 			for (EntityInfo comp : entities){
-				List<String> chainIds = compoundMolIds2chainIds.get(comp.getMolId());
-				if ( chainIds == null)
-					continue;
-				for ( String chainId : chainIds) {
+			List<String> chainIds = compoundMolIds2chainIds.get(comp.getMolId());
+			if ( chainIds == null)
+				continue;
+			for ( String chainId : chainIds) {
 
 					List<List<Chain>> models = findChains(chainId, polyModels);
 
@@ -3190,11 +3189,11 @@
 						}
 
 						if (matchingChains.isEmpty()) {
-							// usually if this happens something is wrong with the PDB header
-							// e.g. 2brd - there is no Chain A, although it is specified in the header
-							// Some bona-fide cases exist, e.g. 2ja5, chain N is described in SEQRES
-							// but the authors didn't observe in the density so it's completely missing
-							// from the ATOM lines
+					// usually if this happens something is wrong with the PDB header
+					// e.g. 2brd - there is no Chain A, although it is specified in the header
+					// Some bona-fide cases exist, e.g. 2ja5, chain N is described in SEQRES
+					// but the authors didn't observe in the density so it's completely missing
+					// from the ATOM lines
 							logger.warn("Could not find polymeric chain {} to link to entity {}. The chain will be missing in the entity.", chainId, comp.getMolId());
 						}
 					}
@@ -3226,11 +3225,11 @@
 			model.addAll(splitNonPolyModels.get(i));
 			model.addAll(waterModels.get(i));
 			structure.addModel(model);
-		}
-
-
-	}
-	
+			}
+
+
+	}
+
 	/**
 	 * Links the Sites in the siteMap to the Groups in the Structure via the
 	 * siteToResidueMap ResidueNumber.
@@ -3644,6 +3643,7 @@
 		loadMaxAtoms = params.getMaxAtoms();
 		atomCAThreshold = params.getAtomCaThreshold();
 
+
 	}
 
 	public FileParsingParameters getFileParsingParameters(){
@@ -3651,3542 +3651,4 @@
 	}
 
 
-=======
-/*
- *
- * This code may be freely distributed and modified under the
- * terms of the GNU Lesser General Public Licence.  This should
- * be distributed with the code.  If you do not have a copy,
- * see:
- *
- *      http://www.gnu.org/copyleft/lesser.html
- *
- * Copyright for this code is held jointly by the individual
- * authors.  These should be listed in @author doc comments.
- *
- * For more information on the BioJava project and its aims,
- * or to join the biojava-l mailing list, visit the home page
- * at:
- *
- *      http://www.biojava.org/
- *
- * Created on 16.03.2004
- *
- */
-package org.biojava.nbio.structure.io;
-
-import static java.lang.Math.min;
-
-import java.io.BufferedReader;
-import java.io.IOException;
-import java.io.InputStream;
-import java.io.InputStreamReader;
-import java.text.DateFormat;
-import java.text.ParseException;
-import java.text.SimpleDateFormat;
-import java.util.ArrayList;
-import java.util.Arrays;
-import java.util.Collections;
-import java.util.Comparator;
-import java.util.Date;
-import java.util.HashMap;
-import java.util.Iterator;
-import java.util.LinkedHashMap;
-import java.util.List;
-import java.util.Locale;
-import java.util.Map;
-import java.util.StringTokenizer;
-import java.util.regex.Matcher;
-import java.util.regex.Pattern;
-
-import javax.vecmath.Matrix4d;
-
-import org.biojava.nbio.structure.AminoAcid;
-import org.biojava.nbio.structure.AminoAcidImpl;
-import org.biojava.nbio.structure.Atom;
-import org.biojava.nbio.structure.AtomImpl;
-import org.biojava.nbio.structure.Author;
-import org.biojava.nbio.structure.Chain;
-import org.biojava.nbio.structure.ChainImpl;
-import org.biojava.nbio.structure.Compound;
-import org.biojava.nbio.structure.DBRef;
-import org.biojava.nbio.structure.Element;
-import org.biojava.nbio.structure.Group;
-import org.biojava.nbio.structure.GroupIterator;
-import org.biojava.nbio.structure.GroupType;
-import org.biojava.nbio.structure.HetatomImpl;
-import org.biojava.nbio.structure.JournalArticle;
-import org.biojava.nbio.structure.NucleotideImpl;
-import org.biojava.nbio.structure.PDBCrystallographicInfo;
-import org.biojava.nbio.structure.PDBHeader;
-import org.biojava.nbio.structure.ResidueNumber;
-import org.biojava.nbio.structure.Site;
-import org.biojava.nbio.structure.Structure;
-import org.biojava.nbio.structure.StructureException;
-import org.biojava.nbio.structure.StructureImpl;
-import org.biojava.nbio.structure.StructureTools;
-import org.biojava.nbio.structure.io.mmcif.ChemCompGroupFactory;
-import org.biojava.nbio.structure.io.util.PDBTemporaryStorageUtils.LinkRecord;
-import org.biojava.nbio.structure.secstruc.SecStrucInfo;
-import org.biojava.nbio.structure.secstruc.SecStrucType;
-import org.biojava.nbio.structure.xtal.CrystalCell;
-import org.biojava.nbio.structure.xtal.SpaceGroup;
-import org.biojava.nbio.structure.xtal.SymoplibParser;
-import org.slf4j.Logger;
-import org.slf4j.LoggerFactory;
-
-
-
-/**
- * This class implements the actual PDB file parsing. Do not access it directly, but
- * via the PDBFileReader class.
- *
- * <h2>Parsing</h2>
- *
- * During the PDBfile parsing several Flags can be set. See the {@link #setFileParsingParameters(FileParsingParameters)} methods.
- *
- *
- * <p>
- * To provide excessive memory usage for large PDB files, there is the ATOM_CA_THRESHOLD.
- * If more Atoms than this threshold are being parsed in a PDB file, the parser will automatically
- * switch to a C-alpha only representation.
- * </p>
- *
- * <p>
- * The result of the parsing of the PDB file is a new {@link Structure} object.
- * </p>
- *
- *
- * For more documentation on how to work with the Structure API please
- * see <a href="http://biojava.org/wiki/BioJava:CookBook#Protein_Structure" target="_top">
- * http://biojava.org/wiki/BioJava:CookBook#Protein_Structure</a>
- *
- *
- *
- *
- * <h2>Example</h2>
- * <p>
- * Q: How can I get a Structure object from a PDB file?
- * </p>
- * <p>
- * A:
- * <pre>
- * public {@link Structure} loadStructure(String pathToPDBFile){
- * 	// The PDBFileParser is wrapped by the PDBFileReader
- * 	{@link PDBFileReader} pdbreader = new {@link PDBFileReader}();
- *
- * 	{@link Structure} structure = null;
- * 	try{
- * 		structure = pdbreader.getStructure(pathToPDBFile);
- * 		System.out.println(structure);
- * 	} catch (IOException e) {
- * 		e.printStackTrace();
- * 	}
- * 	return structure;
- * }
- * </pre>
- *
- *
- * @author Andreas Prlic
- * @author Jules Jacobsen
- * @author Jose Duarte
- * @since 1.4
- */
-public class PDBFileParser  {
-
-
-
-	private static final Logger logger = LoggerFactory.getLogger(PDBFileParser.class);
-
-	// for printing
-	private static final String NEWLINE = System.getProperty("line.separator");
-
-
-	// required for parsing:
-	private String pdbId; //the actual id of the entry
-	private Structure     structure;
-	private List<Chain>   current_model; // contains the ATOM records for each model
-	private Chain         current_chain;
-	private Group         current_group;
-
-	private List<Chain>   seqResChains; // contains all the chains for the SEQRES records
-	//we're going to work on the assumption that the files are current -
-	//if the pdb_HEADER_Handler detects a legacy format, this will be changed to true.
-	//if true then lines will be truncated at 72 characters in certain cases
-	//(pdb_COMPOUND_handler for example)
-	private boolean isLegacyFormat = false;
-
-
-	// for re-creating the biological assembly
-
-	private PDBBioAssemblyParser bioAssemblyParser = null;
-
-	private PDBHeader pdbHeader;
-	private PDBCrystallographicInfo crystallographicInfo;
-	private JournalArticle journalArticle;
-	private List<Map<String, Integer>> connects ;
-	private List<Map<String,String>> helixList;
-	private List<Map<String,String>> strandList;
-	private List<Map<String,String>> turnList;
-
-	private int lengthCheck ;
-
-	private boolean isLastCompndLine = false;
-	private boolean isLastSourceLine = false;
-	private Compound current_compound;
-	private List<Compound> compounds = new ArrayList<Compound>();
-	private HashMap<Integer,List<String>> compoundMolIds2chainIds = new HashMap<Integer, List<String>>();
-	private List<String> compndLines = new ArrayList<String>();
-	private List<String> sourceLines = new ArrayList<String>();
-	private List<String> journalLines = new ArrayList<String>();
-	private List<DBRef> dbrefs;
-	private Map<String, Site> siteMap = new LinkedHashMap<String, Site>();
-	private Map<String, List<ResidueNumber>> siteToResidueMap = new LinkedHashMap<String, List<ResidueNumber>>();
-
-	private List<SSBondImpl> ssbonds = new ArrayList<>();
-
-	private Matrix4d currentNcsOp;
-	private List<Matrix4d> ncsOperators;
-
-	// for storing LINK until we have all the atoms parsed
-	private List<LinkRecord> linkRecords;
-
-	// for parsing COMPOUND and SOURCE Header lines
-	private int prevMolId;
-	private String previousContinuationField;
-	private String continuationField;
-	private String continuationString;
-
-	private DateFormat dateFormat;
-
-	// for rfree parsing
-	private float rfreeStandardLine = -1;
-	private float rfreeNoCutoffLine = -1;
-
-	private static  final List<String> compndFieldValues = new ArrayList<String>(
-			Arrays.asList(
-					"MOL_ID:", "MOLECULE:", "CHAIN:", "SYNONYM:",
-					"EC:", "FRAGMENT:", "ENGINEERED:", "MUTATION:",
-					"BIOLOGICAL_UNIT:", "OTHER_DETAILS:"
-					));
-
-
-	private static final List<String> ignoreCompndFieldValues = new ArrayList<String>(
-			Arrays.asList(
-					"HETEROGEN:","ENGINEEREED:","FRAGMENT,",
-					"MUTANT:","SYNTHETIC:"
-					));
-	// ENGINEEREED in pdb219d
-
-	private static final List<String> sourceFieldValues = new ArrayList<String>(
-			Arrays.asList("ENGINEERED:", "MOL_ID:", "SYNTHETIC:", "FRAGMENT:",
-					"ORGANISM_SCIENTIFIC:", "ORGANISM_COMMON:",
-					"ORGANISM_TAXID:","STRAIN:",
-					"VARIANT:", "CELL_LINE:", "ATCC:", "ORGAN:", "TISSUE:",
-					"CELL:", "ORGANELLE:", "SECRETION:", "GENE:",
-					"CELLULAR_LOCATION:", "EXPRESSION_SYSTEM:",
-					"EXPRESSION_SYSTEM_TAXID:",
-					"EXPRESSION_SYSTEM_STRAIN:", "EXPRESSION_SYSTEM_VARIANT:",
-					"EXPRESSION_SYSTEM_CELL_LINE:",
-					"EXPRESSION_SYSTEM_ATCC_NUMBER:",
-					"EXPRESSION_SYSTEM_ORGAN:", "EXPRESSION_SYSTEM_TISSUE:",
-					"EXPRESSION_SYSTEM_CELL:", "EXPRESSION_SYSTEM_ORGANELLE:",
-					"EXPRESSION_SYSTEM_CELLULAR_LOCATION:",
-					"EXPRESSION_SYSTEM_VECTOR_TYPE:",
-					"EXPRESSION_SYSTEM_VECTOR:", "EXPRESSION_SYSTEM_PLASMID:",
-					"EXPRESSION_SYSTEM_GENE:", "OTHER_DETAILS:"));
-
-	private int atomCount;
-
-	// parsing options:
-
-	private int my_ATOM_CA_THRESHOLD ;
-
-	private int load_max_atoms;
-
-	private boolean atomOverflow;
-
-	/** flag to tell parser to only read Calpha coordinates **/
-	private boolean parseCAonly;
-
-
-	private FileParsingParameters params;
-
-	public PDBFileParser() {
-		params = new FileParsingParameters();
-
-		structure     = null           ;
-		current_model = new ArrayList<Chain>();
-		current_chain = null           ;
-		current_group = null           ;
-		pdbHeader 	  = new PDBHeader();
-		crystallographicInfo = new PDBCrystallographicInfo();
-		connects      = new ArrayList<Map<String,Integer>>() ;
-
-
-		helixList     = new ArrayList<Map<String,String>>();
-		strandList    = new ArrayList<Map<String,String>>();
-		turnList      = new ArrayList<Map<String,String>>();
-		current_compound = null;
-		dbrefs        = new ArrayList<DBRef>();
-		siteMap = null;
-		dateFormat = new SimpleDateFormat("dd-MMM-yy", Locale.US);
-		atomCount = 0;
-		atomOverflow = false;
-		parseCAonly = false;
-
-		// this SHOULD not be done
-		// DONOT:setFileParsingParameters(params);
-		// set the correct max values for parsing...
-		load_max_atoms = params.getMaxAtoms();
-		my_ATOM_CA_THRESHOLD = params.getAtomCaThreshold();
-
-		linkRecords = new ArrayList<LinkRecord>();
-	}
-
-	/** initiate new resNum, either Hetatom, Nucleotide, or AminoAcid */
-	private Group getNewGroup(String recordName,Character aminoCode1, String aminoCode3) {
-
-		Group g =  ChemCompGroupFactory.getGroupFromChemCompDictionary(aminoCode3);
-		if ( g != null && !g.getChemComp().isEmpty())
-			return g;
-
-
-		Group group;
-		if (aminoCode1 == null || StructureTools.UNKNOWN_GROUP_LABEL == aminoCode1 ){
-			group = new HetatomImpl();
-
-		} else if(StructureTools.isNucleotide(aminoCode3))  {
-			// it is a nucleotide
-			NucleotideImpl nu = new NucleotideImpl();
-			group = nu;
-
-		} else {
-			AminoAcidImpl aa = new AminoAcidImpl() ;
-			aa.setAminoType(aminoCode1);
-			group = aa ;
-		}
-
-		//		System.out.println("new resNum type: "+ resNum.getType() );
-		return  group ;
-	}
-
-
-
-	// Handler methods to deal with PDB file records properly.
-	/**
-	 Handler for
-	 HEADER Record Format
-
-	 COLUMNS        DATA TYPE       FIELD           DEFINITION
-	 ----------------------------------------------------------------------------------
-	 1 -  6        Record name     "HEADER"
-	 11 - 50        String(40)      classification  Classifies the molecule(s)
-	 51 - 59        Date            depDate         Deposition date.  This is the date
-	 the coordinates were received by
-	 the PDB
-	 63 - 66        IDcode          idCode          This identifier is unique within PDB
-
-	 */
-	private void pdb_HEADER_Handler(String line) {
-		//System.out.println(line);
-
-		String classification  = null;
-		String deposition_date = null;
-		String pdbCode         = null;
-
-		int len = line.trim().length();
-		if(len > 10) {
-			classification  = line.substring (10, min(len,50)).trim() ;
-			pdbHeader.setClassification(classification);
-		}
-		if(len > 50) {
-			deposition_date = line.substring (50, min(len,59)).trim() ;
-			try {
-				Date dep = dateFormat.parse(deposition_date);
-				pdbHeader.setDepDate(dep);
-
-			} catch (ParseException e){
-				logger.info("Could not parse deposition date string '"+deposition_date+"'. Will continue without deposition date");
-			}
-		}
-		if(len > 62) {
-			pdbCode         = line.substring (62, min(len,66)).trim() ;
-			pdbId = pdbCode;
-
-			logger.debug("Parsing entry " + pdbId);
-
-
-			structure.setPDBCode(pdbCode);
-			pdbHeader.setIdCode(pdbCode);
-		}
-
-		//*really* old files (you'll need to hunt to find these as they
-		//should have been remediated) have headers like below. Plus the
-		//pdbId at positions 72-76 is present in every line
-
-		//HEADER    PROTEINASE INHIBITOR (TRYPSIN)          05-OCT-84   5PTI      5PTI   3
-		//HEADER    TRANSFERASE (ACYLTRANSFERASE)           02-SEP-92   1LAC      1LAC   2
-		if (len > 66) {
-			if (pdbId.equals(line.substring (72, 76))){
-				isLegacyFormat = true;
-				System.out.println(pdbId + " is a LEGACY entry - this will most likely not parse correctly.");
-			}
-		}
-
-	}
-
-
-	/** parses the following record:
-	 * <pre>
-	 *  COLUMNS      DATA  TYPE      FIELD         DEFINITION
-	 * ------------------------------------------------------------------------------------
-	 *  1 -  6      Record name     "AUTHOR"
-	 *  9 - 10      Continuation    continuation  Allows concatenation of multiple records.
-	 * 11 - 79      List            authorList    List of the author names, separated
-	 *                                            by commas.
-	 *
-	 * </pre>
-	 * @param line
-	 */
-	private void pdb_AUTHOR_Handler(String line) {
-
-		String authors = line.substring(10).trim();
-
-		String auth = pdbHeader.getAuthors();
-		if (auth == null){
-			pdbHeader.setAuthors(authors);
-		} else {
-			auth +=  authors;
-			pdbHeader.setAuthors(auth);
-		}
-
-	}
-
-
-
-	/** parses the following record:
-	 *
-	 * <pre>
-	 * COLUMNS       DATA TYPE        FIELD        DEFINITION
-	 * --------------------------------------------------------------------
-	 *  1 -  6       Record name      "HELIX "
-	 *  8 - 10       Integer          serNum       Serial number of the helix.
-	 *                                             This starts at 1 and increases
-	 *                                             incrementally.
-	 * 12 - 14       LString(3)       helixID      Helix identifier. In addition
-	 *                                             to a serial number, each helix is
-	 *                                             given an alphanumeric character
-	 *                                             helix identifier.
-	 * 16 - 18       Residue name     initResName  Name of the initial residue.
-	 * 20            Character        initChainID  Chain identifier for the chain
-	 *                                             containing this helix.
-	 * 22 - 25       Integer          initSeqNum   Sequence number of the initial
-	 *                                             residue.
-	 * 26            AChar            initICode    Insertion code of the initial
-	 *                                             residue.
-	 * 28 - 30       Residue name     endResName   Name of the terminal residue of
-	 *                                             the helix.
-	 * 32            Character        endChainID   Chain identifier for the chain
-	 *                                             containing this helix.
-	 * 34 - 37       Integer          endSeqNum    Sequence number of the terminal
-	 *                                             residue.
-	 * 38            AChar            endICode     Insertion code of the terminal
-	 *                                             residue.
-	 * 39 - 40       Integer          helixClass   Helix class (see below).
-	 * 41 - 70       String           comment      Comment about this helix.
-	 * 72 - 76       Integer          length       Length of this helix.
-	 * </pre>
-	 */
-
-	private void pdb_HELIX_Handler(String line){
-
-		if (params.isHeaderOnly()) return;
-
-		if (line.length()<38) {
-			logger.info("HELIX line has length under 38. Ignoring it.");
-			return;
-		}
-
-		String initResName = line.substring(15,18).trim();
-		String initChainId = line.substring(19,20);
-		String initSeqNum  = line.substring(21,25).trim();
-		String initICode   = line.substring(25,26);
-		String endResName  = line.substring(27,30).trim();
-		String endChainId  = line.substring(31,32);
-		String endSeqNum   = line.substring(33,37).trim();
-		String endICode    = line.substring(37,38);
-
-		//System.out.println(initResName + " " + initChainId + " " + initSeqNum + " " + initICode + " " +
-		//        endResName + " " + endChainId + " " + endSeqNum + " " + endICode);
-
-		Map<String,String> m = new HashMap<String,String>();
-
-		m.put("initResName",initResName);
-		m.put("initChainId", initChainId);
-		m.put("initSeqNum", initSeqNum);
-		m.put("initICode", initICode);
-		m.put("endResName", endResName);
-		m.put("endChainId", endChainId);
-		m.put("endSeqNum",endSeqNum);
-		m.put("endICode",endICode);
-
-		helixList.add(m);
-
-	}
-
-	/**
-	 * Handler for
-	 * <pre>
-	 *       COLUMNS     DATA TYPE        FIELD           DEFINITION
-	 * --------------------------------------------------------------
-	 *  1 -  6     Record name      "SHEET "
-	 *  8 - 10     Integer          strand       Strand number which starts at 1
-	 *                                           for each strand within a sheet
-	 *                                           and increases by one.
-	 * 12 - 14     LString(3)       sheetID      Sheet identifier.
-	 * 15 - 16     Integer          numStrands   Number of strands in sheet.
-	 * 18 - 20     Residue name     initResName  Residue name of initial residue.
-	 * 22          Character        initChainID  Chain identifier of initial
-	 *                                           residue in strand.
-	 * 23 - 26     Integer          initSeqNum   Sequence number of initial
-	 *                                           residue in strand.
-	 * 27          AChar            initICode    Insertion code of initial residue
-	 *                                           in strand.
-	 * 29 - 31     Residue name     endResName   Residue name of terminal residue.
-	 * 33          Character        endChainID   Chain identifier of terminal
-	 *                                           residue.
-	 * 34 - 37     Integer          endSeqNum    Sequence number of terminal
-	 *                                           residue.
-	 * 38          AChar            endICode     Insertion code of terminal
-	 *                                           residue.
-	 * 39 - 40     Integer          sense        Sense of strand with respect to
-	 *                                           previous strand in the sheet. 0
-	 *                                           if first strand, 1 if parallel,
-	 *                                           -1 if anti-parallel.
-	 * 42 - 45     Atom             curAtom      Registration. Atom name in
-	 *                                           current strand.
-	 * 46 - 48     Residue name     curResName   Registration. Residue name in
-	 *                                           current strand.
-	 * 50          Character        curChainId   Registration. Chain identifier in
-	 *                                           current strand.
-	 * 51 - 54     Integer          curResSeq    Registration. Residue sequence
-	 *                                           number in current strand.
-	 * 55          AChar            curICode     Registration. Insertion code in
-	 *                                           current strand.
-	 * 57 - 60     Atom             prevAtom     Registration. Atom name in
-	 *                                           previous strand.
-	 * 61 - 63     Residue name     prevResName  Registration. Residue name in
-	 *                                           previous strand.
-	 * 65          Character        prevChainId  Registration. Chain identifier in
-	 *                                           previous strand.
-	 * 66 - 69     Integer          prevResSeq   Registration. Residue sequence
-	 *                                           number in previous strand.
-	 * 70          AChar            prevICode    Registration. Insertion code in
-	 *                                               previous strand.
-	 * </pre>
-	 */
-	private void pdb_SHEET_Handler( String line){
-
-		if (params.isHeaderOnly()) return;
-
-		if (line.length()<38) {
-			logger.info("SHEET line has length under 38. Ignoring it.");
-			return;
-		}
-
-		String initResName = line.substring(17,20).trim();
-		String initChainId = line.substring(21,22);
-		String initSeqNum  = line.substring(22,26).trim();
-		String initICode   = line.substring(26,27);
-		String endResName  = line.substring(28,31).trim();
-		String endChainId  = line.substring(32,33);
-		String endSeqNum   = line.substring(33,37).trim();
-		String endICode    = line.substring(37,38);
-
-		//System.out.println(initResName + " " + initChainId + " " + initSeqNum + " " + initICode + " " +
-		//        endResName + " " + endChainId + " " + endSeqNum + " " + endICode);
-
-		Map<String,String> m = new HashMap<String,String>();
-
-		m.put("initResName",initResName);
-		m.put("initChainId", initChainId);
-		m.put("initSeqNum", initSeqNum);
-		m.put("initICode", initICode);
-		m.put("endResName", endResName);
-		m.put("endChainId", endChainId);
-		m.put("endSeqNum",endSeqNum);
-		m.put("endICode",endICode);
-
-		strandList.add(m);
-	}
-
-
-	/**
-	 * Handler for TURN lines
-	 * <pre>
-	 * COLUMNS      DATA TYPE        FIELD         DEFINITION
-	 * --------------------------------------------------------------------
-	 *  1 -  6      Record name      "TURN "
-	 *  8 - 10      Integer          seq           Turn number; starts with 1 and
-	 *                                             increments by one.
-	 * 12 - 14      LString(3)       turnId        Turn identifier
-	 * 16 - 18      Residue name     initResName   Residue name of initial residue in
-	 *                                             turn.
-	 * 20           Character        initChainId   Chain identifier for the chain
-	 *                                             containing this turn.
-	 * 21 - 24      Integer          initSeqNum    Sequence number of initial residue
-	 *                                             in turn.
-	 * 25           AChar            initICode     Insertion code of initial residue
-	 *                                             in turn.
-	 * 27 - 29      Residue name     endResName    Residue name of terminal residue
-	 *                                             of turn.
-	 * 31           Character        endChainId    Chain identifier for the chain
-	 *                                             containing this turn.
-	 * 32 - 35      Integer          endSeqNum     Sequence number of terminal
-	 *                                             residue of turn.
-	 * 36           AChar            endICode      Insertion code of terminal residue
-	 *                                             of turn.
-	 * 41 - 70      String           comment       Associated comment.
-	 * </pre>
-	 * @param line
-	 */
-	private void pdb_TURN_Handler( String line){
-
-		if (params.isHeaderOnly()) return;
-
-		if (line.length()<36) {
-			logger.info("TURN line has length under 36. Ignoring it.");
-			return;
-		}
-
-		String initResName = line.substring(15,18).trim();
-		String initChainId = line.substring(19,20);
-		String initSeqNum  = line.substring(20,24).trim();
-		String initICode   = line.substring(24,25);
-		String endResName  = line.substring(26,29).trim();
-		String endChainId  = line.substring(30,31);
-		String endSeqNum   = line.substring(31,35).trim();
-		String endICode    = line.substring(35,36);
-
-		//System.out.println(initResName + " " + initChainId + " " + initSeqNum + " " + initICode + " " +
-		//        endResName + " " + endChainId + " " + endSeqNum + " " + endICode);
-
-		Map<String,String> m = new HashMap<String,String>();
-
-		m.put("initResName",initResName);
-		m.put("initChainId", initChainId);
-		m.put("initSeqNum", initSeqNum);
-		m.put("initICode", initICode);
-		m.put("endResName", endResName);
-		m.put("endChainId", endChainId);
-		m.put("endSeqNum",endSeqNum);
-		m.put("endICode",endICode);
-
-		turnList.add(m);
-	}
-
-	/**
-	 * Handler for
-	 * REVDAT Record format:
-	 *
-	 * COLUMNS       DATA TYPE      FIELD         DEFINITION
-	 * ----------------------------------------------------------------------------------
-	 * 1 -  6       Record name    "REVDAT"
-	 * 8 - 10       Integer        modNum        Modification number.
-	 * 11 - 12       Continuation   continuation  Allows concatenation of multiple
-	 * records.
-	 * 14 - 22       Date           modDate       Date of modification (or release for
-	 * new entries).  This is not repeated
-	 * on continuation lines.
-	 * 24 - 28       String(5)      modId         Identifies this particular
-	 * modification.  It links to the
-	 * archive used internally by PDB.
-	 * This is not repeated on continuation
-	 * lines.
-	 * 32            Integer        modType       An integer identifying the type of
-	 * modification.  In case of revisions
-	 * with more than one possible modType,
-	 * the highest value applicable will be
-	 * assigned.
-	 * 40 - 45       LString(6)     record        Name of the modified record.
-	 * 47 - 52       LString(6)     record        Name of the modified record.
-	 * 54 - 59       LString(6)     record        Name of the modified record.
-	 * 61 - 66       LString(6)     record        Name of the modified record.
-	 */
-	private void pdb_REVDAT_Handler(String line) {
-
-		// only keep the first...
-		Date modDate = pdbHeader.getModDate();
-
-		if ( modDate==null || modDate.equals(new Date(0)) ) {
-			// modDate is still uninitialized
-			String modificationDate = line.substring (13, 22).trim() ;
-
-			try {
-				Date dep = dateFormat.parse(modificationDate);
-				pdbHeader.setModDate(dep);
-			} catch (ParseException e){
-				logger.info("Could not parse modification date string '"+modificationDate+"'. Will continue without modification date");
-			}
-
-		}
-	}
-
-	/** @author Jules Jacobsen
-	 * Handler for
-	 * SEQRES record format
-	 * SEQRES records contain the amino acid or nucleic acid sequence of residues in each chain of the macromolecule that was studied.
-	 * <p/>
-	 * Record Format
-	 * <p/>
-	 * COLUMNS        DATA TYPE       FIELD         DEFINITION
-	 * ---------------------------------------------------------------------------------
-	 * 1 -  6        Record name     "SEQRES"
-	 * <p/>
-	 * 9 - 10        Integer         serNum        Serial number of the SEQRES record
-	 * for the current chain.  Starts at 1
-	 * and increments by one each line.
-	 * Reset to 1 for each chain.
-	 * <p/>
-	 * 12             Character       chainID       Chain identifier.  This may be any
-	 * single legal character, including a
-	 * blank which is used if there is
-	 * only one chain.
-	 * <p/>
-	 * 14 - 17        Integer         numRes        Number of residues in the chain.
-	 * This value is repeated on every
-	 * record.
-	 * <p/>
-	 * 20 - 22        Residue name    resName       Residue name.
-	 * <p/>
-	 * 24 - 26        Residue name    resName       Residue name.
-	 * <p/>
-	 * 28 - 30        Residue name    resName       Residue name.
-	 * <p/>
-	 * 32 - 34        Residue name    resName       Residue name.
-	 * <p/>
-	 * 36 - 38        Residue name    resName       Residue name.
-	 * <p/>
-	 * 40 - 42        Residue name    resName       Residue name.
-	 * <p/>
-	 * 44 - 46        Residue name    resName       Residue name.
-	 * <p/>
-	 * 48 - 50        Residue name    resName       Residue name.
-	 * <p/>
-	 * 52 - 54        Residue name    resName       Residue name.
-	 * <p/>
-	 * 56 - 58        Residue name    resName       Residue name.
-	 * <p/>
-	 * 60 - 62        Residue name    resName       Residue name.
-	 * <p/>
-	 * 64 - 66        Residue name    resName       Residue name.
-	 * <p/>
-	 * 68 - 70        Residue name    resName       Residue name.
-	 */
-	private void pdb_SEQRES_Handler(String line) {
-
-		/*
-		 *          1         2         3         4         5         6         7
-		 * 1234567890123456789012345678901234567890123456789012345678901234567890
-		 * SEQRES   1 A  376  LYS PRO VAL THR VAL LYS LEU VAL ASP SER GLN ALA THR
-		 * SEQRES   1 A   21  GLY ILE VAL GLU GLN CYS CYS THR SER ILE CYS SER LEU
-		 * SEQRES   2 A   21  TYR GLN LEU GLU ASN TYR CYS ASN
-		 * SEQRES   1 B   30  PHE VAL ASN GLN HIS LEU CYS GLY SER HIS LEU VAL GLU
-		 * SEQRES   2 B   30  ALA LEU TYR LEU VAL CYS GLY GLU ARG GLY PHE PHE TYR
-		 * SEQRES   3 B   30  THR PRO LYS ALA
-		 * SEQRES   1 C   21  GLY ILE VAL GLU GLN CYS CYS THR SER ILE CYS SER LEU
-		 * SEQRES   2 C   21  TYR GLN LEU GLU ASN TYR CYS ASN
-		 * SEQRES   1 D   30  PHE VAL ASN GLN HIS LEU CYS GLY SER HIS LEU VAL GLU
-		 * SEQRES   2 D   30  ALA LEU TYR LEU VAL CYS GLY GLU ARG GLY PHE PHE TYR
-		 * SEQRES   3 D   30  THR PRO LYS ALA
-		 */
-
-		String recordName = line.substring(0, 6).trim();
-		String chainID    = line.substring(11, 12);
-		String newLength   = line.substring(13,17).trim();
-		String subSequence = line.substring(18);
-
-		if ( lengthCheck == -1 ){
-			lengthCheck = Integer.parseInt(newLength);
-		}
-
-		StringTokenizer subSequenceResidues = new StringTokenizer(subSequence);
-
-		Character aminoCode1 = null;
-		if (! recordName.equals(AminoAcid.SEQRESRECORD)) {
-			// should not have been called
-			return;
-		}
-
-		current_chain = isKnownChain(chainID, seqResChains);
-		if ( current_chain == null) {
-
-			current_chain = new ChainImpl();
-			current_chain.setChainID(chainID);
-
-		}
-
-		while (subSequenceResidues.hasMoreTokens()) {
-
-			String threeLetter = subSequenceResidues.nextToken();
-
-			aminoCode1 = StructureTools.get1LetterCode(threeLetter);
-
-			//if (aminoCode1 == null) {
-			// could be a nucleotide...
-			// but getNewGroup takes care of that and converts ATOM records with aminoCode1 == nnull to nucleotide...
-			//}
-			current_group = getNewGroup("ATOM", aminoCode1, threeLetter);
-
-			current_group.setPDBName(threeLetter);
-
-			if ( current_group instanceof AminoAcid){
-				AminoAcid aa = (AminoAcid)current_group;
-				aa.setRecordType(AminoAcid.SEQRESRECORD);
-			}
-			// add the current resNum to the new chain.
-			current_chain.addGroup(current_group);
-
-		}
-		Chain test = isKnownChain(chainID, seqResChains);
-
-		if ( test == null)
-			seqResChains.add(current_chain);
-
-		if (current_group != null)
-			current_group.trimToSize();
-
-		current_group = null;
-		current_chain = null;
-
-		//		 the current chain is finished!
-		//if ( current_chain.getLength() != lengthCheck ){
-		//	System.err.println("the length of chain " + current_chain.getName() + "(" +
-		//			current_chain.getLength() + ") does not match the expected " + lengthCheck);
-		//}
-
-		lengthCheck = Integer.parseInt(newLength);
-
-	}
-
-
-
-	/** Handler for
-	 TITLE Record Format
-
-	 COLUMNS        DATA TYPE       FIELD          DEFINITION
-	 ----------------------------------------------------------------------------------
-	 1 -  6        Record name     "TITLE "
-	 9 - 10        Continuation    continuation   Allows concatenation of multiple
-	 records.
-	 11 - 70        String          title          Title of the experiment.
-
-
-	 */
-	private void pdb_TITLE_Handler(String line) {
-		String title;
-		if ( line.length() > 79)
-			title = line.substring(10,80).trim();
-		else
-			title = line.substring(10,line.length()).trim();
-
-		String t = pdbHeader.getTitle();
-		if ( (t != null) && (! t.equals("")) ){
-			if (t.endsWith("-"))
-				t += ""; // if last line ends with a hyphen then we don't add space
-			else
-				t += " ";
-		}
-		else t = "";
-
-		t += title;
-
-		pdbHeader.setTitle(t);
-	}
-
-	/**
-	 * JRNL handler.
-	 * The JRNL record contains the primary literature citation that describes the experiment which resulted
-	 * in the deposited coordinate set. There is at most one JRNL reference per entry. If there is no primary
-	 * reference, then there is no JRNL reference. Other references are given in REMARK 1.
-	 *
-	 * Record Format
-	 *
-	 * COLUMNS       DATA TYPE     FIELD         DEFINITION
-	 * -----------------------------------------------------------------------
-	 * 1 -  6       Record name   "JRNL  "
-	 *
-	 * 13 - 70       LString        text         See Details below.
-	 *
-	 */
-	private void pdb_JRNL_Handler(String line) {
-		//add the strings to the journalLines
-		//the actual JournalArticle is then built when the whole entry is being
-		//finalized with triggerEndFileChecks()
-		//JRNL        TITL   NMR SOLUTION STRUCTURE OF RECOMBINANT TICK           1TAP  10
-		if (line.substring(line.length() - 8, line.length() - 4).equals(pdbId)) {
-			//trim off the trailing PDB id from legacy files.
-			//are we really trying to still cater for these museum pieces?
-
-			logger.debug("trimming legacy PDB id from end of JRNL section line");
-
-			line = line.substring(0, line.length() - 8);
-			journalLines.add(line);
-		} else {
-			journalLines.add(line);
-		}
-	}
-
-	/**
-	 * This should not be accessed directly, other than by </code>makeCompounds</code>. It still deals with the same
-	 * lines in a similar manner but if not accessed from </code>makeCompounds</code> the last element will be
-	 * missing. Don't say I didn't warn you.
-	 *
-	 * @param line
-	 */
-	private void pdb_COMPND_Handler(String line) {
-
-		logger.debug("previousContinuationField  is "
-					+ previousContinuationField);
-		logger.debug("current continuationField  is "
-					+ continuationField);
-		logger.debug("current continuationString is "
-					+ continuationString);
-		logger.debug("current compound           is "
-					+ current_compound);
-
-
-		// In legacy PDB files the line ends with the PDB code and a serial number, chop those off!
-		//format version 3.0 onwards will have 80 characters in a line
-		//		if (line.length() > 72) {
-		if (isLegacyFormat) {
-			//                    if (DEBUG) {
-			//                        System.out.println("We have a legacy file - truncating line length to 71 characters:");
-			//                        System.out.println(line);
-			//                    }
-			line = line.substring(0, 72);
-		}
-
-		line = line.substring(10, line.length());
-
-
-		String[] fieldList = line.trim().split("\\s+");
-		int fl = fieldList.length;
-		if ((fl >0 ) && compndFieldValues.contains(fieldList[0])) {
-
-			continuationField = fieldList[0];
-			if (previousContinuationField.equals("")) {
-				previousContinuationField = continuationField;
-			}
-
-		} else if (fl>0) {
-			// the ':' character indicates the end of a field name and should be invalid as part the first data token
-			// e.g. obsolete file 1hhb has a malformed COMPND line that can only be caught with this kind of check
-			if (fieldList[0].contains(":") ) {
-				logger.info("COMPND line does not follow the PDB 3.0 format. Note that COMPND parsing is not supported any longer in format 2.3 or earlier");
-				return;
-			}
-
-		} else {
-
-			// the line will be added as data to the previous field
-		}
-
-		line = line.replace(continuationField, "").trim();
-
-		StringTokenizer compndTokens = new StringTokenizer(line);
-
-		//		System.out.println("PDBFileParser.pdb_COMPND_Handler: Tokenizing '" + line + "'");
-
-		while (compndTokens.hasMoreTokens()) {
-			String token = compndTokens.nextToken();
-
-			if (previousContinuationField.equals("")) {
-				previousContinuationField = continuationField;
-			}
-
-			if (previousContinuationField.equals(continuationField)
-					&& compndFieldValues.contains(continuationField)) {
-
-				logger.debug("Still in field " + continuationField);
-				logger.debug("token = " + token);
-
-				continuationString = continuationString.concat(token + " ");
-
-				logger.debug("continuationString = "
-							+ continuationString);
-
-			}
-			if (!continuationField.equals(previousContinuationField)) {
-
-				if (continuationString.equals("")) {
-					continuationString = token;
-
-				} else {
-
-					compndValueSetter(previousContinuationField,
-							continuationString);
-					previousContinuationField = continuationField;
-					continuationString = token + " ";
-				}
-			} else if (ignoreCompndFieldValues.contains(token)) {
-				// this field shall be ignored
-				//continuationField = token;
-			}
-		}
-		if (isLastCompndLine) {
-			// final line in the section - finish off the compound
-			//			System.out.println("[pdb_COMPND_Handler] Final COMPND line - Finishing off final MolID header.");
-			compndValueSetter(continuationField, continuationString);
-			continuationString = "";
-			if (current_compound!=null) compounds.add(current_compound);
-		}
-	}
-
-	/**
-	 * Set the value in the currrent molId object
-	 * @param field
-	 * @param value
-	 */
-	private void compndValueSetter(String field, String value) {
-
-		value = value.trim().replace(";", "");
-		if (field.equals("MOL_ID:")) {
-
-			int i = -1;
-			try {
-				i = Integer.valueOf(value);
-			} catch (NumberFormatException e){
-				logger.warn("Value '{}' does not look like a number, while trying to parse COMPND MOL_ID line.",value);
-			}
-			if (i>0 && prevMolId!=i) {
-
-				if (current_compound!=null) compounds.add(current_compound);
-
-				logger.debug("Initialising new Compound with mol_id {}", i);
-
-				current_compound = new Compound();
-
-				current_compound.setMolId(i);
-
-				prevMolId = i;
-			}
-
-		}
-
-		// if for some reason (e.g. missing mol_id line) the current_compound is null we can't add anything to it, return
-		if (current_compound==null) {
-			return;
-		}
-
-		if (field.equals("MOLECULE:")) {
-			current_compound.setMolName(value);
-
-		}
-		if (field.equals("CHAIN:")) {
-			//System.out.println(value);
-			StringTokenizer chainTokens = new StringTokenizer(value, ",");
-			List<String> chains = new ArrayList<String>();
-
-			while (chainTokens.hasMoreTokens()) {
-				String chainID = chainTokens.nextToken().trim();
-				// NULL is used in old PDB files to represent empty chain DI
-				if (chainID.equals("NULL"))
-					chainID = " ";
-				chains.add(chainID);
-			}
-			compoundMolIds2chainIds.put(current_compound.getMolId(),chains);
-
-		}
-		if (field.equals("SYNONYM:")) {
-
-			StringTokenizer synonyms = new StringTokenizer(value, ",");
-			List<String> names = new ArrayList<String>();
-
-			while (synonyms.hasMoreTokens()) {
-				names.add(synonyms.nextToken());
-
-				current_compound.setSynonyms(names);
-			}
-
-		}
-
-		if (field.equals("EC:")) {
-
-			StringTokenizer ecNumTokens = new StringTokenizer(value, ",");
-			List<String> ecNums = new ArrayList<String>();
-
-			while (ecNumTokens.hasMoreTokens()) {
-				ecNums.add(ecNumTokens.nextToken());
-
-				current_compound.setEcNums(ecNums);
-			}
-
-		}
-		if (field.equals("FRAGMENT:")) {
-
-			current_compound.setFragment(value);
-
-		}
-		if (field.equals("ENGINEERED:")) {
-
-			current_compound.setEngineered(value);
-
-		}
-		if (field.equals("MUTATION:")) {
-
-			current_compound.setMutation(value);
-
-		}
-		if (field.equals("BIOLOGICAL_UNIT:")) {
-
-			current_compound.setBiologicalUnit(value);
-
-		}
-		if (field.equals("OTHER_DETAILS:")) {
-
-			current_compound.setDetails(value);
-
-		}
-
-	}
-
-
-	/** Handler for
-	 * SOURCE Record format
-	 *
-	 * The SOURCE record specifies the biological and/or chemical source of each biological molecule in the entry. Sources are described by both the common name and the scientific name, e.g., genus and species. Strain and/or cell-line for immortalized cells are given when they help to uniquely identify the biological entity studied.
-	 * Record Format
-	 *
-	 * COLUMNS   DATA TYPE         FIELD          DEFINITION
-	 * -------------------------------------------------------------------------------
-	 *  1 -  6   Record name       "SOURCE"
-	 *  9 - 10   Continuation      continuation   Allows concatenation of multiple records.
-	 * 11 - 70   Specification     srcName        Identifies the source of the macromolecule in
-	 *            list                            a token: value format.
-	 * @param line the line to be parsed
-	 */
-	private void pdb_SOURCE_Handler(String line) {
-		// works in the same way as the pdb_COMPND_Handler.
-		String continuationNr = line.substring(9, 10).trim();
-
-
-
-		logger.debug("current continuationNo     is "
-				+ continuationNr);
-		logger.debug("previousContinuationField  is "
-				+ previousContinuationField);
-		logger.debug("current continuationField  is "
-				+ continuationField);
-		logger.debug("current continuationString is "
-				+ continuationString);
-		logger.debug("current compound           is "
-				+ current_compound);
-
-
-		// following the docs, the last valid character should be 79, chop off the rest
-		if (line.length() > 79) {
-			line = line.substring(0, 79);
-		}
-
-		line = line.substring(10, line.length());
-
-		logger.debug("LINE: >" + line + "<");
-
-		String[] fieldList = line.split("\\s+");
-
-		if (!fieldList[0].equals("")
-				&& sourceFieldValues.contains(fieldList[0])) {
-			//			System.out.println("[PDBFileParser.pdb_COMPND_Handler] Setting continuationField to '" + fieldList[0] + "'");
-			continuationField = fieldList[0];
-			if (previousContinuationField.equals("")) {
-				previousContinuationField = continuationField;
-			}
-
-		} else if ((fieldList.length > 1) && ( sourceFieldValues.contains(fieldList[1]))) {
-			//			System.out.println("[PDBFileParser.pdb_COMPND_Handler] Setting continuationField to '" + fieldList[1] + "'");
-			continuationField = fieldList[1];
-			if (previousContinuationField.equals("")) {
-				previousContinuationField = continuationField;
-			}
-
-		} else {
-			if (continuationNr.equals("")) {
-
-				logger.debug("looks like an old PDB file");
-
-				continuationField = "MOLECULE:";
-				if (previousContinuationField.equals("")) {
-					previousContinuationField = continuationField;
-				}
-			}
-
-		}
-
-		line = line.replace(continuationField, "").trim();
-
-		StringTokenizer compndTokens = new StringTokenizer(line);
-
-		//		System.out.println("PDBFileParser.pdb_COMPND_Handler: Tokenizing '" + line + "'");
-
-		while (compndTokens.hasMoreTokens()) {
-			String token = compndTokens.nextToken();
-
-			if (previousContinuationField.equals("")) {
-				//				System.out.println("previousContinuationField is empty. Setting to : " + continuationField);
-				previousContinuationField = continuationField;
-			}
-
-			if (previousContinuationField.equals(continuationField)
-					&& sourceFieldValues.contains(continuationField)) {
-
-				logger.debug("Still in field " + continuationField);
-
-				continuationString = continuationString.concat(token + " ");
-
-				logger.debug("continuationString = "
-							+ continuationString);
-			}
-			if (!continuationField.equals(previousContinuationField)) {
-
-				if (continuationString.equals("")) {
-					continuationString = token;
-
-				} else {
-
-					sourceValueSetter(previousContinuationField,
-							continuationString);
-					previousContinuationField = continuationField;
-					continuationString = token + " ";
-				}
-			} else if (ignoreCompndFieldValues.contains(token)) {
-				// this field shall be ignored
-				//continuationField = token;
-			}
-		}
-		if (isLastSourceLine) {
-			// final line in the section - finish off the compound
-			//			System.out.println("[pdb_SOURCE_Handler] Final SOURCE line - Finishing off final MolID header.");
-			sourceValueSetter(continuationField, continuationString);
-			continuationString = "";
-			//compounds.add(current_compound);
-		}
-
-	}
-
-
-	/** set the value in the currrent molId object
-	 *
-	 * @param field
-	 * @param value
-	 */
-	private void sourceValueSetter(String field, String value) {
-
-		value = value.trim().replace(";", "");
-		//		System.out.println("[sourceValueSetter] " + field);
-		if (field.equals("MOL_ID:")) {
-
-			try {
-				current_compound = compounds.get(Integer.valueOf(value) - 1);
-			} catch (NumberFormatException e){
-				logger.info("could not process SOURCE MOL_ID record correctly:" + e.getMessage());
-				return;
-			}
-
-
-			//			System.out.println("[sourceValueSetter] Fetching compound " + value + " " + current_compound.getMolId());
-
-		}
-		if (field.equals("SYNTHETIC:")) {
-			current_compound.setSynthetic(value);
-		} else if (field.equals("FRAGMENT:")) {
-			current_compound.setFragment(value);
-		} else if (field.equals("ORGANISM_SCIENTIFIC:")) {
-			current_compound.setOrganismScientific(value);
-		} else if (field.equals("ORGANISM_TAXID:")) {
-			current_compound.setOrganismTaxId(value);
-		} else if (field.equals("ORGANISM_COMMON:")) {
-			current_compound.setOrganismCommon(value);
-		} else if (field.equals("STRAIN:")) {
-			current_compound.setStrain(value);
-		} else if (field.equals("VARIANT:")) {
-			current_compound.setVariant(value);
-		} else if (field.equals("CELL_LINE:")) {
-			current_compound.setCellLine(value);
-		} else if (field.equals("ATCC:")) {
-			current_compound.setAtcc(value);
-		} else if (field.equals("ORGAN:")) {
-			current_compound.setOrgan(value);
-		} else if (field.equals("TISSUE:")) {
-			current_compound.setTissue(value);
-		} else if (field.equals("CELL:")) {
-			current_compound.setCell(value);
-		} else if (field.equals("ORGANELLE:")) {
-			current_compound.setOrganelle(value);
-		} else if (field.equals("SECRETION:")) {
-			current_compound.setSecretion(value);
-		} else if (field.equals("GENE:")) {
-			current_compound.setGene(value);
-		} else if (field.equals("CELLULAR_LOCATION:")) {
-			current_compound.setCellularLocation(value);
-		} else if (field.equals("EXPRESSION_SYSTEM:")) {
-			current_compound.setExpressionSystem(value);
-		} else if (field.equals("EXPRESSION_SYSTEM_TAXID:")) {
-			current_compound.setExpressionSystemTaxId(value);
-		} else if (field.equals("EXPRESSION_SYSTEM_STRAIN:")) {
-			current_compound.setExpressionSystemStrain(value);
-		} else if (field.equals("EXPRESSION_SYSTEM_VARIANT:")) {
-			current_compound.setExpressionSystemVariant(value);
-		} else if (field.equals("EXPRESSION_SYSTEM_CELL_LINE:")) {
-			current_compound.setExpressionSystemCellLine(value);
-		} else if (field.equals("EXPRESSION_SYSTEM_ATCC_NUMBER:")) {
-			current_compound.setExpressionSystemAtccNumber(value);
-		} else if (field.equals("EXPRESSION_SYSTEM_ORGAN:")) {
-			current_compound.setExpressionSystemOrgan(value);
-		} else if (field.equals("EXPRESSION_SYSTEM_TISSUE:")) {
-			current_compound.setExpressionSystemTissue(value);
-		} else if (field.equals("EXPRESSION_SYSTEM_CELL:")) {
-			current_compound.setExpressionSystemCell(value);
-		} else if (field.equals("EXPRESSION_SYSTEM_ORGANELLE:")) {
-			current_compound.setExpressionSystemOrganelle(value);
-		} else if (field.equals("EXPRESSION_SYSTEM_CELLULAR_LOCATION:")) {
-			current_compound.setExpressionSystemCellularLocation(value);
-		} else if (field.equals("EXPRESSION_SYSTEM_VECTOR_TYPE:")) {
-			current_compound.setExpressionSystemVectorType(value);
-		} else if (field.equals("EXPRESSION_SYSTEM_VECTOR:")) {
-			current_compound.setExpressionSystemVector(value);
-		} else if (field.equals("EXPRESSION_SYSTEM_PLASMID:")) {
-			current_compound.setExpressionSystemPlasmid(value);
-		} else if (field.equals("EXPRESSION_SYSTEM_GENE:")) {
-			current_compound.setExpressionSystemGene(value);
-		} else if (field.equals("OTHER_DETAILS:")) {
-			current_compound.setExpressionSystemOtherDetails(value);
-		}
-
-	}
-
-	/**
-	 * Handler for REMARK lines
-	 */
-	private void pdb_REMARK_Handler(String line) {
-
-		if ( line == null || line.length() < 11)
-			return;
-
-
-		if (line.startsWith("REMARK 800")) {
-			pdb_REMARK_800_Handler(line);
-
-		}  else if ( line.startsWith("REMARK 350")){
-
-			if ( params.isParseBioAssembly()) {
-
-				if (bioAssemblyParser == null){
-					bioAssemblyParser = new PDBBioAssemblyParser();
-				}
-
-				bioAssemblyParser.pdb_REMARK_350_Handler(line);
-			}
-
-		// REMARK 3 (for R free)
-		// note: if more than 1 value present (occurring in hybrid experimental technique entries, e.g. 3ins, 4n9m)
-		// then last one encountered will be taken
-		} else if (line.startsWith("REMARK   3   FREE R VALUE")) {
-
-			// Rfree annotation is not very consistent in PDB format, it varies depending on the software
-			// Here we follow this strategy:
-			// a) take the '(NO CUTOFF)' value if the only one available (shelx software, e.g. 1x7q)
-			// b) don't take it if also a line without '(NO CUTOFF)' is present (CNX software, e.g. 3lak)
-
-			Pattern pR = Pattern.compile("^REMARK   3   FREE R VALUE\\s+(?:\\(NO CUTOFF\\))?\\s+:\\s+(\\d?\\.\\d+).*");
-			Matcher mR = pR.matcher(line);
-			if (mR.matches()) {
-				try {
-					rfreeNoCutoffLine = Float.parseFloat(mR.group(1));
-				} catch (NumberFormatException e) {
-					logger.info("Rfree value "+mR.group(1)+" does not look like a number, will ignore it");
-				}
-			}
-			pR = Pattern.compile("^REMARK   3   FREE R VALUE\\s+:\\s+(\\d?\\.\\d+).*");
-			mR = pR.matcher(line);
-			if (mR.matches()) {
-				try {
-					rfreeStandardLine = Float.parseFloat(mR.group(1));
-				} catch (NumberFormatException e) {
-					logger.info("Rfree value '{}' does not look like a number, will ignore it", mR.group(1));
-				}
-			}
-
-		// REMARK 3 RESOLUTION (contains more info than REMARK 2, for instance multiple resolutions in hybrid experimental technique entries)
-		// note: if more than 1 value present (occurring in hybrid experimental technique entries, e.g. 3ins, 4n9m)
-		// then last one encountered will be taken
-		} else if (line.startsWith("REMARK   3   RESOLUTION RANGE HIGH")){
-			Pattern pR = Pattern.compile("^REMARK   3   RESOLUTION RANGE HIGH \\(ANGSTROMS\\) :\\s+(\\d+\\.\\d+).*");
-			Matcher mR = pR.matcher(line);
-			if (mR.matches()) {
-				try {
-					float res = Float.parseFloat(mR.group(1));
-					if (pdbHeader.getResolution()!=PDBHeader.DEFAULT_RESOLUTION) {
-						logger.warn("More than 1 resolution value present, will use last one {} and discard previous {} "
-								,mR.group(1), String.format("%4.2f",pdbHeader.getResolution()));
-					}
-					pdbHeader.setResolution(res);
-				} catch (NumberFormatException e) {
-					logger.info("Could not parse resolution '{}', ignoring it",mR.group(1));
-				}
-			}
-		}
-
-	}
-
-
-
-
-
-
-	/** Handler for
-	 EXPDTA Record Format
-
-	 COLUMNS       DATA TYPE      FIELD         DEFINITION
-	 -------------------------------------------------------------------------------
-	 1 -  6       Record name    "EXPDTA"
-	 9 - 10       Continuation   continuation  Allows concatenation of multiple
-	 records.
-	 11 - 70       SList          technique     The experimental technique(s) with
-	 optional comment describing the
-	 sample or experiment.
-
-	 allowed techniques are:
-	 ELECTRON DIFFRACTION
-	 FIBER DIFFRACTION
-	 FLUORESCENCE TRANSFER
-	 NEUTRON DIFFRACTION
-	 NMR
-	 THEORETICAL MODEL
-	 X-RAY DIFFRACTION
-
-	 */
-
-	private void pdb_EXPDTA_Handler(String line) {
-
-		String technique  ;
-		if (line.length() > 69)
-			technique = line.substring (10, 70).trim() ;
-		else
-			technique = line.substring(10).trim();
-
-		for (String singleTechnique: technique.split(";\\s+")) {
-			pdbHeader.setExperimentalTechnique(singleTechnique);
-		}
-
-
-	}
-
-	/** Handler for
-	 * CRYST1 Record Format
-	 * The CRYST1 record presents the unit cell parameters, space group, and Z value.
-	 * If the entry describes a structure determined by a technique other than X-ray crystallography,
-	 * CRYST1 contains a = b = c = 1.0, alpha = beta = gamma = 90 degrees, space group = P 1, and Z =1.
-	 *
-	 * COLUMNS DATA TYPE    FIELD          DEFINITION
-	 * -------------------------------------------------------------
-	 *  1 - 6  Record name  "CRYST1"
-	 *  7 - 15 Real(9.3)    a              a (Angstroms).
-	 * 16 - 24 Real(9.3)    b              b (Angstroms).
-	 * 25 - 33 Real(9.3)    c              c (Angstroms).
-	 * 34 - 40 Real(7.2)    alpha          alpha (degrees).
-	 * 41 - 47 Real(7.2)    beta           beta (degrees).
-	 * 48 - 54 Real(7.2)    gamma          gamma (degrees).
-	 * 56 - 66 LString      sGroup         Space group.
-	 * 67 - 70 Integer      z              Z value.
-	 *
-	 */
-
-	private void pdb_CRYST1_Handler(String line) {
-		// for badly formatted files (e.g. phenix-produced ones), there's no z and the min length is 63
-		if (line.length() < 63) {
-			logger.warn("CRYST1 record has fewer than 63 columns: will ignore it");
-			return;
-		}
-
-		float a;
-		float b;
-		float c;
-		float alpha;
-		float beta;
-		float gamma;
-		String spaceGroup = "";
-
-		try {
-			a = Float.parseFloat(line.substring(6,15).trim());
-			b = Float.parseFloat(line.substring(15,24).trim());
-			c = Float.parseFloat(line.substring(24,33).trim());
-			alpha = Float.parseFloat(line.substring(33,40).trim());
-			beta = Float.parseFloat(line.substring(40,47).trim());
-			gamma = Float.parseFloat(line.substring(47,54).trim());
-		} catch (NumberFormatException e) {
-			logger.info("could not parse CRYST1 record ("+e.getMessage()+") from line and ignoring it " + line);
-			return ;
-		}
-		if (line.length()>=66) {
-			// for well formatted files
-			spaceGroup = line.substring(55,66).trim();
-		} else {
-			// for not-so-well formatted files, e.g. phenix-produced ones: they lack a Z value
-			spaceGroup = line.substring(55,line.length()).trim();
-		}
-
-		CrystalCell xtalCell = new CrystalCell();
-		xtalCell.setA(a);
-		xtalCell.setB(b);
-		xtalCell.setC(c);
-		xtalCell.setAlpha(alpha);
-		xtalCell.setBeta(beta);
-		xtalCell.setGamma(gamma);
-
-		if (!xtalCell.isCellReasonable()) {
-			// If the entry describes a structure determined by a technique other than X-ray crystallography,
-		    // CRYST1 contains a = b = c = 1.0, alpha = beta = gamma = 90 degrees, space group = P 1, and Z =1.
-			// if so we don't add the crystal cell and it remains null
-			logger.debug("The crystal cell read from file does not have reasonable dimensions (at least one dimension is below {}), discarding it.",
-					CrystalCell.MIN_VALID_CELL_SIZE);
-		} else {
-			crystallographicInfo.setCrystalCell(xtalCell);
-		}
-
-		SpaceGroup sg = SymoplibParser.getSpaceGroup(spaceGroup);
-		if (sg==null) {
-			logger.warn("Space group '"+spaceGroup+"' not recognised as a standard space group");
-			crystallographicInfo.setNonStandardSg(true);
-		} else {
-			crystallographicInfo.setSpaceGroup(sg);
-			crystallographicInfo.setNonStandardSg(false);
-		}
-	}
-
-	/**
-	 * Handler for MTRIXn records. They specify extra NCS operators (usually in virus entries)
-	 *
-	 * See http://www.wwpdb.org/documentation/format33/sect8.html#MTRIXn
-	 *
-	 * COLUMNS        DATA TYPE     FIELD         DEFINITION
-	 * -------------------------------------------------------------
-	 *
-	 *  1 -  6        Record name   "MTRIXn"      n=1, 2, or 3
-	 *  8 - 10        Integer       serial        Serial number.
-	 * 11 - 20        Real(10.6)    m[n][1]       Mn1
-	 * 21 - 30        Real(10.6)    m[n][2]       Mn2
-	 * 31 - 40        Real(10.6)    m[n][3]       Mn3
-	 * 46 - 55        Real(10.5)    v[n]          Vn
-	 * 60             Integer       iGiven        1
-	 *
-	 * Note that we ignore operators with iGiven==1
-	 *
-	 * @param line
-	 */
-	private void pdb_MTRIXn_Handler(String line) {
-
-		// don't process incomplete records
-		if (line.length() < 60) {
-			logger.info("MTRIXn record has fewer than 60 columns: will ignore it");
-			return;
-		}
-
-
-		try {
-
-			int rowIndex = Integer.parseInt(line.substring(5,6));
-			double col1Value = Double.parseDouble(line.substring(10,20));
-			double col2Value = Double.parseDouble(line.substring(20,30));
-			double col3Value = Double.parseDouble(line.substring(30,40));
-			double translValue = Double.parseDouble(line.substring(45,55));
-			int iGiven = 0;
-			if (!line.substring(59,60).trim().equals("")) {
-				iGiven = Integer.parseInt(line.substring(59,60));
-			}
-
-			if (iGiven == 1) return;
-
-			if (ncsOperators==null) {
-				// we initialise on first pass
-				ncsOperators = new ArrayList<Matrix4d>();
-			}
-
-			if (currentNcsOp==null) {
-				currentNcsOp = new Matrix4d(1,0,0,0,  0,1,0,0,  0,0,1,0,  0,0,0,1); // initialised to identity
-			}
-
-			currentNcsOp.setElement(rowIndex-1, 0, col1Value);
-			currentNcsOp.setElement(rowIndex-1, 1, col2Value);
-			currentNcsOp.setElement(rowIndex-1, 2, col3Value);
-			currentNcsOp.setElement(rowIndex-1, 3, translValue);
-
-
-			if (rowIndex==3) {
-				ncsOperators.add(currentNcsOp);
-				// we initialise for next matrix to come
-				currentNcsOp = new Matrix4d(1,0,0,0,  0,1,0,0,  0,0,1,0,  0,0,0,1); // initialised to identity
-			}
-
-		} catch (NumberFormatException e) {
-			logger.info("Could not parse a number in MTRIXn record ("+e.getMessage()+") from line: >" + line+"<");
-		}
-	}
-
-	/**
-	 * Decides whether or not a Group is qualified to be added to the
-	 * Structure.hetGroups list. If it likes it, it adds it.
-	 * @param group
-	 */
-	private void addTohetGroupsDecider(Group group) {
-		boolean wanted = false;
-		//these are HET groups, but they are usually less interesting
-		//than other types
-		if (group.getPDBName().equals("HOH"))
-			return;
-		if (group.getChemComp() == null) {
-			if (group.getType().equals(GroupType.HETATM)) {
-				wanted = true;
-			}
-		} else if (!group.getChemComp().isStandard()) {
-			//also want to add modified amino acids e.g. TYS
-			//these are GroupType.AMINOACID, so we need to check the ChemComp
-			wanted = true;
-		}
-
-		if (wanted) {
-			if (! structure.getHetGroups().contains(group)) {
-				//                    System.out.println("Added " + group + " to structure.hetgroups");
-				structure.getHetGroups().add(group);
-			}
-		}
-	}
-
-	/**
-	 Handler for
-	 ATOM Record Format
-	 *
-	 * <pre>
-	 * ATOM      1  N   ASP A  15     110.964  24.941  59.191  1.00 83.44           N
-	 *
-	 * COLUMNS        DATA TYPE       FIELD         DEFINITION
-	 * ---------------------------------------------------------------------------------
-	 * 1 -  6        Record name     "ATOM  "
-	 * 7 - 11        Integer         serial        Atom serial number.
-	 * 13 - 16        Atom            name          Atom name.
-	 * 17             Character       altLoc        Alternate location indicator.
-	 * 18 - 20        Residue name    resName       Residue name.
-	 * 22             Character       chainID       Chain identifier.
-	 * 23 - 26        Integer         resSeq        Residue sequence number.
-	 * 27             AChar           iCode         Code for insertion of residues.
-	 * 31 - 38        Real(8.3)       x             Orthogonal coordinates for X in Angstroms.
-	 * 39 - 46        Real(8.3)       y             Orthogonal coordinates for Y in Angstroms.
-	 * 47 - 54        Real(8.3)       z             Orthogonal coordinates for Z in Angstroms.
-	 * 55 - 60        Real(6.2)       occupancy     Occupancy.
-	 * 61 - 66        Real(6.2)       tempFactor    Temperature factor.
-	 * 73 - 76        LString(4)      segID         Segment identifier, left-justified.
-	 * 77 - 78        LString(2)      element       Element symbol, right-justified.
-	 * 79 - 80        LString(2)      charge        Charge on the atom.
-	 * </pre>
-	 */
-	private void  pdb_ATOM_Handler(String line)	{
-		// build up chains first.
-		// headerOnly just goes down to chain resolution.
-
-		if ( params.isHeaderOnly())
-			return;
-
-		boolean startOfNewChain = false;
-
-		String chain_id      = line.substring(21,22);
-
-		if (current_chain == null) {
-			current_chain = new ChainImpl();
-			current_chain.setChainID(chain_id);
-			startOfNewChain = true;
-			current_model.add(current_chain);
-		}
-
-
-		if ( ! chain_id.equals(current_chain.getChainID()) ) {
-
-			startOfNewChain = true;
-
-			// end up old chain...
-			current_chain.addGroup(current_group);
-
-			// see if old chain is known ...
-			Chain testchain ;
-			testchain = isKnownChain(current_chain.getChainID(),current_model);
-
-			//System.out.println("trying to re-using known chain " + current_chain.getName() + " " + chain_id);
-			if ( testchain != null && testchain.getChainID().equals(chain_id)){
-				//System.out.println("re-using known chain " + current_chain.getName() + " " + chain_id);
-
-			} else {
-
-				testchain = isKnownChain(chain_id,current_model);
-			}
-
-			if ( testchain == null) {
-				//System.out.println("unknown chain. creating new chain.");
-
-				current_chain = new ChainImpl();
-				current_chain.setChainID(chain_id);
-
-			}   else {
-				current_chain = testchain;
-			}
-
-			if ( ! current_model.contains(current_chain))
-				current_model.add(current_chain);
-
-
-		}
-
-		// process group data:
-		// join residue numbers and insertion codes together
-		String recordName     = line.substring (0, 6).trim ();
-
-		String groupCode3     = line.substring(17,20).trim();
-		// pdbCode is the old way of doing things...it's a concatenation
-		//of resNum and iCode which are now defined explicitly
-		String resNum  = line.substring(22,26).trim();
-		Character iCode = line.substring(26,27).charAt(0);
-		if ( iCode == ' ')
-			iCode = null;
-		ResidueNumber residueNumber = new ResidueNumber(chain_id, Integer.valueOf(resNum), iCode);
-
-		//recordName      groupCode3
-		//|                |    resNum
-		//|                |    |   iCode
-		//|     |          | |  |   ||
-		//ATOM      1  N   ASP A  15     110.964  24.941  59.191  1.00 83.44           N
-		//ATOM   1964  N   ARG H 221A      5.963 -16.715  27.669  1.00 28.59           N
-
-		Character aminoCode1 = null;
-
-		if ( recordName.equals("ATOM") ){
-			aminoCode1 = StructureTools.get1LetterCode(groupCode3);
-		} else {
-			// HETATOM RECORDS are treated slightly differently
-			// some modified amino acids that we want to treat as amino acids
-			// can be found as HETATOM records
-			aminoCode1 = StructureTools.get1LetterCode(groupCode3);
-			if ( aminoCode1 != null)
-				if ( aminoCode1.equals(StructureTools.UNKNOWN_GROUP_LABEL))
-					aminoCode1 = null;
-		}
-
-		if (current_group == null) {
-
-			current_group = getNewGroup(recordName,aminoCode1,groupCode3);
-
-			//if ((current_group instanceof AminoAcidImpl) && groupCode3.length()!=3) {
-			//	throw new PDBParseException("amino acid name is not of length 3! (" + groupCode3 +")");
-			//}
-			current_group.setPDBName(groupCode3);
-			current_group.setResidueNumber(residueNumber);
-			//			                        System.out.println("Made new group: " + groupCode3 + " " + resNum + " " + iCode);
-			addTohetGroupsDecider(current_group);
-		}
-
-
-		if ( startOfNewChain) {
-			//System.out.println("end of chain: "+current_chain.getName()+" >"+chain_id+"<");
-
-			current_group = getNewGroup(recordName,aminoCode1,groupCode3);
-
-			//if ((current_group instanceof AminoAcidImpl) && groupCode3.length()!=3) {
-			//	throw new PDBParseException("amino acid name is not of length 3! (" + groupCode3 +")");
-			//}
-			current_group.setPDBName(groupCode3);
-			current_group.setResidueNumber(residueNumber);
-			addTohetGroupsDecider(current_group);
-			//                        System.out.println("Made new start of chain group:  " + groupCode3 + " " + resNum + " " + iCode);
-		}
-
-
-		Character altLoc   = new Character(line.substring (16, 17).charAt(0));
-		Group altGroup = null;
-
-		//System.out.println(current_group + " " + residueNumber);
-
-		// check if residue number is the same ...
-		// insertion code is part of residue number
-		if ( ! residueNumber.equals(current_group.getResidueNumber())) {
-
-			current_chain.addGroup(current_group);
-			current_group.trimToSize();
-
-			current_group = getNewGroup(recordName,aminoCode1,groupCode3);
-
-			//if ((current_group instanceof AminoAcidImpl) && groupCode3.length()!=3) {
-			//	throw new PDBParseException("amino acid name is not of length 3! (" + groupCode3 +")");
-			//}
-			current_group.setPDBName(groupCode3);
-			current_group.setResidueNumber(residueNumber);
-			addTohetGroupsDecider(current_group);
-			//                        System.out.println("Made new group:  " + groupCode3 + " " + resNum + " " + iCode);
-
-		} else {
-			// same residueNumber, but altLocs...
-
-			// test altLoc
-			if ( ! altLoc.equals(' ')) {
-				logger.debug("found altLoc! " + current_group + " " + altGroup);
-				altGroup = getCorrectAltLocGroup( altLoc,recordName,aminoCode1,groupCode3);
-				if ( altGroup.getChain() == null) {
-					// need to set current chain
-					altGroup.setChain(current_chain);
-				}
-
-			}
-		}
-
-		atomCount++;
-
-		if ( atomCount == my_ATOM_CA_THRESHOLD ) {
-			// throw away the SEQRES lines - too much to deal with...
-			logger.warn("more than " + my_ATOM_CA_THRESHOLD + " atoms in this structure, ignoring the SEQRES lines");
-			seqResChains.clear();
-
-			switchCAOnly();
-
-		}
-
-
-
-		if ( atomCount == load_max_atoms){
-			logger.warn("too many atoms (>"+load_max_atoms+"in this protein structure.");
-			logger.warn("ignoring lines after: " + line);
-			return;
-		}
-		if ( atomCount > load_max_atoms){
-			//System.out.println("too many atoms in this protein structure.");
-			//System.out.println("ignoring line: " + line);
-			return;
-		}
-
-
-		//          1         2         3         4         5         6
-		//012345678901234567890123456789012345678901234567890123456789
-		//ATOM      1  N   MET     1      20.154  29.699   5.276   1.0
-		//ATOM    112  CA  ASP   112      41.017  33.527  28.371  1.00  0.00
-		//ATOM     53  CA  MET     7      23.772  33.989 -21.600  1.00  0.00           C
-		//ATOM    112  CA  ASP   112      37.613  26.621  33.571     0     0
-
-
-		String fullname = line.substring (12, 16);
-
-		// check for CA only if requested
-		if ( parseCAonly ){
-			// yes , user wants to get CA only
-			// only parse CA atoms...
-			if (! fullname.equals(" CA ")){
-				//System.out.println("ignoring " + line);
-				atomCount--;
-				return;
-			}
-		}
-
-		if ( params.getAcceptedAtomNames() != null) {
-
-			boolean found = false;
-			for (String ok : params.getAcceptedAtomNames()){
-				//System.out.println(ok + "< >" + fullname +"<");
-
-				if ( ok.equals(fullname.trim())) {
-					found = true;
-					break;
-				}
-			}
-			if ( ! found) {
-				atomCount--;
-				return;
-			}
-		}
-		// create new atom
-
-		int pdbnumber = Integer.parseInt (line.substring (6, 11).trim ());
-		AtomImpl atom = new AtomImpl() ;
-		atom.setPDBserial(pdbnumber) ;
-
-		atom.setAltLoc(altLoc);
-		atom.setName(fullname.trim());
-
-		double x = Double.parseDouble (line.substring (30, 38).trim());
-		double y = Double.parseDouble (line.substring (38, 46).trim());
-		double z = Double.parseDouble (line.substring (46, 54).trim());
-
-		double[] coords = new double[3];
-		coords[0] = x ;
-		coords[1] = y ;
-		coords[2] = z ;
-		atom.setCoords(coords);
-
-		float occu  = 1.0f;
-		if ( line.length() > 59 ) {
-			try {
-				// occu and tempf are sometimes not used :-/
-				occu = Float.parseFloat (line.substring (54, 60).trim());
-			}  catch (NumberFormatException e){}
-		}
-
-		float tempf = 0.0f;
-		if ( line.length() > 65) {
-			try {
-				tempf = Float.parseFloat (line.substring (60, 66).trim());
-			}  catch (NumberFormatException e){}
-		}
-
-		atom.setOccupancy(  occu  );
-		atom.setTempFactor( tempf );
-
-
-
-
-		// Parse element from the element field. If this field is
-		// missing (i.e. misformatted PDB file), then parse the
-		// name from the atom name.
-		Element element = Element.R;
-		if ( line.length() > 77 ) {
-			// parse element from element field
-			try {
-				element = Element.valueOfIgnoreCase(line.substring (76, 78).trim());
-			}  catch (IllegalArgumentException e){}
-		} else {
-			// parse the name from the atom name
-			String elementSymbol = null;
-			// for atom names with 4 characters, the element is
-			// at the first position, example HG23 in Valine
-			if (fullname.trim().length() == 4) {
-				elementSymbol = fullname.substring(0, 1);
-			} else if ( fullname.trim().length() > 1){
-				elementSymbol = fullname.substring(0, 2).trim();
-			} else {
-				// unknown element...
-				elementSymbol = "R";
-			}
-
-			try {
-				element = Element.valueOfIgnoreCase(elementSymbol);
-			}  catch (IllegalArgumentException e){}
-		}
-		atom.setElement(element);
-
-
-		//see if chain_id is one of the previous chains ...
-		if ( altGroup != null) {
-			altGroup.addAtom(atom);
-			altGroup = null;
-		}
-		else {
-			current_group.addAtom(atom);
-		}
-
-
-		// make sure that main group has all atoms
-		// GitHub issue: #76
-		if ( ! current_group.hasAtom(atom.getName())) {
-			current_group.addAtom(atom);
-		}
-
-
-
-		//System.out.println("current group: " + current_group);
-			}
-
-
-	private Group getCorrectAltLocGroup( Character altLoc,
-			String recordName, Character aminoCode1, String groupCode3) {
-
-		// see if we know this altLoc already;
-		List<Atom> atoms = current_group.getAtoms();
-		if ( atoms.size() > 0) {
-			Atom a1 = atoms.get(0);
-			// we are just adding atoms to the current group
-			// probably there is a second group following later...
-			if (a1.getAltLoc().equals(altLoc)) {
-
-				return current_group;
-			}
-		}
-
-		List<Group> altLocs = current_group.getAltLocs();
-		for ( Group altLocG : altLocs ){
-			atoms = altLocG.getAtoms();
-			if ( atoms.size() > 0) {
-				for ( Atom a1 : atoms) {
-					if (a1.getAltLoc().equals( altLoc)) {
-
-						return altLocG;
-					}
-				}
-			}
-		}
-
-		// no matching altLoc group found.
-		// build it up.
-
-		if ( groupCode3.equals(current_group.getPDBName())) {
-			if ( current_group.getAtoms().size() == 0) {
-				//System.out.println("current group is empty " + current_group + " " + altLoc);
-				return current_group;
-			}
-			//System.out.println("cloning current group " + current_group + " " + current_group.getAtoms().get(0).getAltLoc() + " altLoc " + altLoc);
-			Group altLocG = (Group) current_group.clone();
-			// drop atoms from cloned group...
-			// https://redmine.open-bio.org/issues/3307
-			altLocG.setAtoms(new ArrayList<Atom>());
-			altLocG.getAltLocs().clear();
-			current_group.addAltLoc(altLocG);
-			return altLocG;
-		}
-
-		//	System.out.println("new  group " + recordName + " " + aminoCode1 + " " +groupCode3);
-		Group altLocG = getNewGroup(recordName,aminoCode1,groupCode3);
-
-
-		altLocG.setPDBName(groupCode3);
-
-		altLocG.setResidueNumber(current_group.getResidueNumber());
-		current_group.addAltLoc(altLocG);
-		return altLocG;
-	}
-
-	private void switchCAOnly(){
-		parseCAonly = true;
-
-
-		current_model = CAConverter.getRepresentativeAtomsOnly(current_model);
-
-		for ( int i =0; i< structure.nrModels() ; i++){
-			//  iterate over all known models ...
-			List<Chain> model = structure.getModel(i);
-			model = CAConverter.getRepresentativeAtomsOnly(model);
-			structure.setModel(i,model);
-		}
-
-		current_chain = CAConverter.getRepresentativeAtomsOnly(current_chain);
-
-	}
-
-
-	/** safes repeating a few lines ... */
-	private Integer conect_helper (String line,int start,int end) {
-		if (line.length() < end) return null;
-		
-		String sbond = line.substring(start,end).trim();
-		int bond  = -1 ;
-		Integer b = null ;
-
-		if ( ! sbond.equals("")) {
-			bond = Integer.parseInt(sbond);
-			b = new Integer(bond);
-		}
-
-		return b ;
-	}
-
-	/**
-	 Handler for
-	 CONECT Record Format
-
-	 COLUMNS         DATA TYPE        FIELD           DEFINITION
-	 ---------------------------------------------------------------------------------
-	 1 -  6         Record name      "CONECT"
-	 7 - 11         Integer          serial          Atom serial number
-	 12 - 16         Integer          serial          Serial number of bonded atom
-	 17 - 21         Integer          serial          Serial number of bonded atom
-	 22 - 26         Integer          serial          Serial number of bonded atom
-	 27 - 31         Integer          serial          Serial number of bonded atom
-	 32 - 36         Integer          serial          Serial number of hydrogen bonded
-	 atom
-	 37 - 41         Integer          serial          Serial number of hydrogen bonded
-	 atom
-	 42 - 46         Integer          serial          Serial number of salt bridged
-	 atom
-	 47 - 51         Integer          serial          Serial number of hydrogen bonded
-	 atom
-	 52 - 56         Integer          serial          Serial number of hydrogen bonded
-	 atom
-	 57 - 61         Integer          serial          Serial number of salt bridged
-	 atom
-	 */
-	private void pdb_CONECT_Handler(String line) {
-		//System.out.println(line);
-		// this try .. catch is e.g. to catch 1gte which has wrongly formatted lines...
-		if ( atomOverflow) {
-			return ;
-		}
-		if (params.isHeaderOnly()) {
-			return;
-		}
-		try {
-			int atomserial = Integer.parseInt (line.substring(6 ,11).trim());
-			Integer bond1      = conect_helper(line,11,16);
-			Integer bond2      = conect_helper(line,16,21);
-			Integer bond3      = conect_helper(line,21,26);
-			Integer bond4      = conect_helper(line,26,31);
-			Integer hyd1       = conect_helper(line,31,36);
-			Integer hyd2       = conect_helper(line,36,41);
-			Integer salt1      = conect_helper(line,41,46);
-			Integer hyd3       = conect_helper(line,46,51);
-			Integer hyd4       = conect_helper(line,51,56);
-			Integer salt2      = conect_helper(line,56,61);
-
-			//System.out.println(atomserial+ " "+ bond1 +" "+bond2+ " " +bond3+" "+bond4+" "+
-			//		   hyd1+" "+hyd2 +" "+salt1+" "+hyd3+" "+hyd4+" "+salt2);
-			HashMap<String, Integer> cons = new HashMap<String, Integer>();
-			cons.put("atomserial",new Integer(atomserial));
-
-			if ( bond1 != null) cons.put("bond1",bond1);
-			if ( bond2 != null) cons.put("bond2",bond2);
-			if ( bond3 != null) cons.put("bond3",bond3);
-			if ( bond4 != null) cons.put("bond4",bond4);
-			if ( hyd1  != null) cons.put("hydrogen1",hyd1);
-			if ( hyd2  != null) cons.put("hydrogen2",hyd2);
-			if ( salt1 != null) cons.put("salt1",salt1);
-			if ( hyd3  != null) cons.put("hydrogen3",hyd3);
-			if ( hyd4  != null) cons.put("hydrogen4",hyd4);
-			if ( salt2 != null) cons.put("salt2",salt2);
-
-			connects.add(cons);
-		} catch (NumberFormatException e){
-			logger.info("could not parse CONECT line correctly ("+e.getMessage()+"), at line : " + line);
-			return;
-		}
-	}
-
-	/**
-	 Handler for
-	 MODEL Record Format
-
-	 COLUMNS       DATA TYPE      FIELD         DEFINITION
-	 ----------------------------------------------------------------------
-	 1 -  6       Record name    "MODEL "
-	 11 - 14       Integer        serial        Model serial number.
-	 */
-	private void pdb_MODEL_Handler(String line) {
-
-		if (params.isHeaderOnly()) return;
-
-		// check beginning of file ...
-		if (current_chain != null) {
-			if (current_group != null) {
-				current_chain.addGroup(current_group);
-				current_group.trimToSize();
-			}
-
-			Chain ch = isKnownChain(current_chain.getChainID(),current_model) ;
-			if ( ch == null ) {
-				current_model.add(current_chain);
-			}
-
-			structure.addModel(current_model);
-			current_model = new ArrayList<Chain>();
-			current_chain = null;
-			current_group = null;
-		}
-
-	}
-
-
-	/**
-	 * COLUMNS       DATA TYPE          FIELD          DEFINITION
-	 * ----------------------------------------------------------------
-	 *  1 - 6        Record name        "DBREF "
-	 *  8 - 11       IDcode             idCode         ID code of this entry.
-	 * 13            Character          chainID        Chain identifier.
-	 * 15 - 18       Integer            seqBegin       Initial sequence number
-	 *                                                 of the PDB sequence segment.
-	 * 19            AChar              insertBegin    Initial insertion code
-	 *                                                 of the PDB sequence segment.
-	 * 21 - 24       Integer            seqEnd         Ending sequence number
-	 *                                                 of the PDB sequence segment.
-	 * 25            AChar              insertEnd      Ending insertion code
-	 *                                                 of the PDB sequence segment.
-	 * 27 - 32       LString            database       Sequence database name.
-	 * 34 - 41       LString            dbAccession    Sequence database accession code.
-	 * 43 - 54      LString            dbIdCode        Sequence database
-	 *                                                 identification code.
-	 * 56 - 60      Integer            dbseqBegin      Initial sequence number of the
-	 *                                                 database seqment.
-	 * 61           AChar              idbnsBeg        Insertion code of initial residue
-	 *                                                 of the segment, if PDB is the
-	 *                                                 reference.
-	 * 63 - 67      Integer            dbseqEnd        Ending sequence number of the
-	 *                                                 database segment.
-	 * 68           AChar              dbinsEnd        Insertion code of the ending
-	 *                                                 residue of the segment, if PDB is
-	 *                                                 the reference.
-	 */
-	private void pdb_DBREF_Handler(String line){
-
-		logger.debug("Parsing DBREF " + line);
-
-		DBRef dbref = new DBRef();
-		String idCode      = line.substring(7,11);
-		String chainId     = line.substring(12,13);
-		String seqBegin    = line.substring(14,18);
-		String insertBegin = line.substring(18,19);
-		String seqEnd      = line.substring(20,24);
-		String insertEnd   = line.substring(24,25);
-		String database    = line.substring(26,32);
-		String dbAccession = line.substring(33,41);
-		String dbIdCode    = line.substring(42,54);
-		String dbseqBegin  = line.substring(55,60);
-		String idbnsBeg    = line.substring(60,61);
-		String dbseqEnd    = line.substring(62,67);
-		// Support implicit space character at end
-		String dbinsEnd;
-		if(line.length() >= 68)
-			dbinsEnd       = line.substring(67,68);
-		else
-			dbinsEnd       = " ";
-
-		dbref.setIdCode(idCode);
-		dbref.setChainId(chainId);
-		dbref.setSeqBegin(intFromString(seqBegin));
-		dbref.setInsertBegin(insertBegin.charAt(0));
-		dbref.setSeqEnd(intFromString(seqEnd));
-		dbref.setInsertEnd(insertEnd.charAt(0));
-		dbref.setDatabase(database.trim());
-		dbref.setDbAccession(dbAccession.trim());
-		dbref.setDbIdCode(dbIdCode.trim());
-		dbref.setDbSeqBegin(intFromString(dbseqBegin));
-		dbref.setIdbnsBegin(idbnsBeg.charAt(0));
-		dbref.setDbSeqEnd(intFromString(dbseqEnd));
-		dbref.setIdbnsEnd(dbinsEnd.charAt(0));
-
-		//System.out.println(dbref.toPDB());
-		dbrefs.add(dbref);
-	}
-
-	/*
-	 * For each het group that appears in the entry, the wwPDB checks that the corresponding HET, HETNAM, HETSYN, FORMUL, HETATM, and CONECT records appear, if applicable. The HET record is generated automatically using the Chemical Component Dictionary and information from the HETATM records.
-
-	 * Record Format
-	 *
-	 * <pre>
-	 * COLUMNS       DATA  TYPE     FIELD         DEFINITION
-	 * ---------------------------------------------------------------------------------
-	 *  1 -  6       Record name   "HET   "
-	 *  8 - 10       LString(3)    hetID          Het identifier, right-justified.
-	 * 13            Character     ChainID        Chain  identifier.
-	 * 14 - 17       Integer       seqNum         Sequence  number.
-	 * 18            AChar         iCode          Insertion  code.
-	 * 21 - 25       Integer       numHetAtoms    Number of HETATM records for the group
-	 *                                            present in the entry.
-	 * 31 - 70       String        text           Text describing Het group.
-	 *
-	 * Each unique hetID represents a unique molecule.
-	 *
-	 * Relationships to Other Record Types
-	 *
-	 * For each het group that appears in the entry, there must be corresponding HET, HETNAM, HETSYN, FORMUL,HETATM, and CONECT records. LINK records may also be created.
-	 *
-	 * Example
-	 *
-	 *          1         2         3         4         5         6         7         8
-	 * 12345678901234567890123456789012345678901234567890123456789012345678901234567890
-	 * HET    TRS    975       8
-	 *
-	 * HET    UDP  A1457      25
-	 * HET    B3P  A1458      19
-	 *
-	 * HET    NAG  Y   3      15
-	 * HET    FUC  Y   4      10
-	 * HET    NON  Y   5      12
-	 * HET    UNK  A 161       1
-	 * </pre>
-	 *
-	 * Heterogen sections are HET, HETNAM, HETSYN, FORMUL
-	 * @see http://www.wwpdb.org/documentation/format32/sect4.html
-	 */
-	//private void pdb_HET_handler(String line) {
-
-	//}
-
-	/**
-	 * Process the disulfide bond info provided by an SSBOND record
-	 *
-	 *
-	COLUMNS        DATA TYPE       FIELD         DEFINITION
-	-------------------------------------------------------------------
-	 1 -  6        Record name     "SSBOND"
-	 8 - 10        Integer         serNum       Serial number.
-	12 - 14        LString(3)      "CYS"        Residue name.
-	16             Character       chainID1     Chain identifier.
-	18 - 21        Integer         seqNum1      Residue sequence number.
-	22             AChar           icode1       Insertion code.
-	26 - 28        LString(3)      "CYS"        Residue name.
-	30             Character       chainID2     Chain identifier.
-	32 - 35        Integer         seqNum2      Residue sequence number.
-	36             AChar           icode2       Insertion code.
-	60 - 65        SymOP           sym1         Symmetry oper for 1st resid
-	67 - 72        SymOP           sym2         Symmetry oper for 2nd resid
-	 */
-	private void pdb_SSBOND_Handler(String line){
-
-		if (params.isHeaderOnly()) return;
-
-		if (line.length()<36) {
-			logger.info("SSBOND line has length under 36. Ignoring it.");
-			return;
-		}
-
-		String chain1      = line.substring(15,16);
-		String seqNum1     = line.substring(17,21).trim();
-		String icode1      = line.substring(21,22);
-		String chain2      = line.substring(29,30);
-		String seqNum2     = line.substring(31,35).trim();
-		String icode2      = line.substring(35,36);
-
-		if (line.length()>=72) {
-			String symop1 = line.substring(59, 65).trim();
-			String symop2 = line.substring(66, 72).trim();
-
-			// until we implement proper treatment of symmetry in biojava #220, we can't deal with sym-related parteners properly, skipping them
-			if (!symop1.equals("") && !symop2.equals("") && // in case the field is missing
-					(!symop1.equals("1555") || !symop2.equals("1555")) ) {
-				logger.info("Skipping ss bond between groups {} and {} belonging to different symmetry partners, because it is not supported yet", seqNum1+icode1, seqNum2+icode2);
-				return;
-			}
-		}
-
-		if (icode1.equals(" "))
-			icode1 = "";
-		if (icode2.equals(" "))
-			icode2 = "";
-
-		SSBondImpl ssbond = new SSBondImpl();
-
-		ssbond.setChainID1(chain1);
-		ssbond.setResnum1(seqNum1);
-		ssbond.setChainID2(chain2);
-		ssbond.setResnum2(seqNum2);
-		ssbond.setInsCode1(icode1);
-		ssbond.setInsCode2(icode2);
-		ssbonds.add(ssbond);
-	}
-
-
-	/**
-	 * Takes care of LINK records. These take the format of:
-	 *
-	 * <pre>
-	 * COLUMNS        DATA TYPE       FIELD       DEFINITION
-	 * --------------------------------------------------------------------------------
-	 *  1 -  6        Record name     "LINK  "
-	 * 13 - 16        Atom            name1       Atom name.
-	 * 17             Character       altLoc1     Alternate location indicator.
-	 * 18 - 20        Residue name    resName1    Residue name.
-	 * 22             Character       chainID1    Chain identifier.
-	 * 23 - 26        Integer         resSeq1     Residue sequence number.
-	 * 27             AChar           iCode1      Insertion code.
-	 * 43 - 46        Atom            name2       Atom name.
-	 * 47             Character       altLoc2     Alternate location indicator.
-	 * 48 - 50        Residue name    resName2    Residue name.
-	 * 52             Character       chainID2    Chain identifier.
-	 * 53 - 56        Integer         resSeq2     Residue sequence number.
-	 * 57             AChar           iCode2      Insertion code.
-	 * 60 - 65        SymOP           sym1        Symmetry operator for 1st atom.
-	 * 67 - 72        SymOP           sym2        Symmetry operator for 2nd atom.
-	 * </pre>
-	 *
-	 * (From http://www.wwpdb.org/documentation/format32/sect6.html#LINK)
-	 *
-	 * @param line the LINK record line to parse.
-	 */
-	private void pdb_LINK_Handler(String line) {
-
-		if (params.isHeaderOnly()) return;
-		
-		// Check for the minimal set of fields.
-		if (line.length()<56) {
-			logger.info("LINK line has length under 56. Ignoring it.");
-			return;
-		}
-
-		int len = line.length();
-		
-		String name1 = line.substring(12, 16).trim();
-		String altLoc1 = line.substring(16, 17).trim();
-		String resName1 = line.substring(17, 20).trim();
-		String chainID1 = line.substring(21, 22).trim();
-		String resSeq1 = line.substring(22, 26).trim();
-		String iCode1 = line.substring(26, 27).trim();
-
-		String name2 = line.substring(42, 46).trim();
-		String altLoc2 = line.substring(46, 47).trim();
-		String resName2 = line.substring(47, 50).trim();
-		String chainID2 = line.substring(51, 52).trim();
-		String resSeq2 = line.substring(52, 56).trim();
-		String iCode2 = null;  // Might get trimmed if blank.
-		if (len > 56) iCode2 = line.substring(56, 57).trim();
-
-		String sym1 = null;
-		if (len > 64) sym1 = line.substring(59, 65).trim();
-		String sym2 = null;
-		if (len > 71) sym2 = line.substring(66, 72).trim();
-
-//		System.err.println("LINK");
-//		System.err.println("\tName: " + name1);
-//		System.err.println("\tAlt Loc: " + altLoc1);
-//		System.err.println("\tRes name: " + resName1);
-//		System.err.println("\tChain ID: " + chainID1);
-//		System.err.println("\tRes Seq: " + resSeq1);
-//		System.err.println("\tIns Code: " + iCode1);
-//		System.err.println(name1 + "." + altLoc1 + "." + resName1 + "." + chainID1 + "." + resSeq1 + "." + iCode1);
-//		System.err.println(name2 + "." + altLoc2 + "." + resName2 + "." + chainID2 + "." + resSeq2 + "." + iCode2);
-//		System.err.println(sym1 + "." + sym2);
-//		System.err.println();
-
-		linkRecords.add(new LinkRecord(
-				name1, altLoc1, resName1, chainID1, resSeq1, iCode1,
-				name2, altLoc2, resName2, chainID2, resSeq2, iCode2,
-				sym1, sym2));
-	}
-
-	/**
-	 * Handler for the SITE records. <br>
-	 *
-	 * <pre>
-	 *
-	 * COLUMNS	DATA TYPE 		FIELD 		DEFINITION
-	 * ---------------------------------------------------------------------------------
-	 * 1 - 6	Record name 	"SITE "
-	 * 8 - 10 	Integer 		seqNum 		Sequence number.
-	 * 12 - 14 	LString(3)		siteID 		Site name.
-	 * 16 - 17 	Integer 		numRes 		Number of residues that compose the siteResidues.
-	 * 19 - 21 	Residue name	resName1	Residue name for first residue that
-	 * 										creates the siteResidues.
-	 * 23 		Character 		chainID1 	Chain identifier for first residue of siteResidues.
-	 * 24 - 27 	Integer 		seq1 		Residue sequence number for first residue
-	 * 										of the siteResidues.
-	 * 28 		AChar 			iCode1 		Insertion code for first residue of the siteResidues.
-	 *
-	 * example:
-	 *          1         2         3         4         5         6         7         8
-	 * 12345678901234567890123456789012345678901234567890123456789012345678901234567890
-	 * SITE     1 AC1  3 HIS A  94 HIS A   96  HIS A 119
-	 * SITE     1 AC2  5 ASN A  62 GLY A   63  HIS A  64  HOH A 328
-	 * SITE     2 AC2  5 HOH A 634
-	 * SITE     1 AC3  5 GLN A 136 GLN A  137  PRO A 138  GLU A 205
-	 * SITE     2 AC3  5 CYS A 206
-	 * SITE     1 AC4 11 HIS A  64 HIS A   94  HIS A  96  HIS A 119
-	 * SITE     2 AC4 11 LEU A 198 THR A  199  THR A 200  TRP A 209
-	 * SITE     3 AC4 11 HOH A 572 HOH A  582  HOH A 635
-	 * </pre>
-	 * @param line the SITE line record being currently read
-	 * @author Amr AL-Hossary
-	 * @author Jules Jacobsen
-	 */
-	private void pdb_SITE_Handler(String line){
-
-		if (params.isHeaderOnly()) return;
-
-		//  make a map of: SiteId to List<ResidueNumber>
-
-		logger.debug("Site Line:"+line);
-
-
-		String siteID = line.substring(11, 14);
-		//fetch the siteResidues from the map
-		List<ResidueNumber> siteResidues = siteToResidueMap.get(siteID);
-
-		//if the siteResidues doesn't yet exist, make a new one.
-		if (siteResidues == null |! siteToResidueMap.containsKey(siteID.trim())){
-			siteResidues = new ArrayList<ResidueNumber>();
-			siteToResidueMap.put(siteID.trim(), siteResidues);
-
-			logger.debug(String.format("New Site made: %s %s", siteID,  siteResidues));
-			logger.debug("Now made " + siteMap.size() + " sites");
-
-		}
-
-		logger.debug(String.format("SiteId: %s", siteID));
-
-
-		//line = 'SITE     1 AC1  6 ARG H 221A LYS H 224  HOH H 403  HOH H 460'
-		//line.substring(18) = 'ARG H 221A LYS H 224  HOH H 403  HOH H 460'
-		line = line.substring(18);
-		String groupString = null;
-		//groupString = 'ARG H 221A'
-		//keep iterating through chunks of 10 characters - these are the groups in the siteResidues
-		while (!(groupString = line.substring(0, 10)).equals("          ")) {
-			//groupstring: 'ARG H 221A'
-
-			logger.debug("groupString: '" + groupString + "'");
-
-			//set the residue name
-			//residueName = 'ARG'
-			String residueName = groupString.substring(0, 3);
-			Character aminoCode1 = StructureTools.get1LetterCode(residueName);
-			if (aminoCode1 != null) {
-				if (aminoCode1.equals(StructureTools.UNKNOWN_GROUP_LABEL)) {
-					aminoCode1 = null;
-				}
-			}
-
-			//this is already in the right format, so no need to fiddle with it...
-			//pdbCode = 'H 221A'
-			//                    String pdbCode = groupString.substring(4, 10).trim();
-			String chainId = groupString.substring(4, 5);
-			Integer resNum = Integer.valueOf(groupString.substring(5, 9).trim());
-			Character insCode = groupString.substring(9, 10).charAt(0);
-			//set insCode to null as a measure to prevent storing thousands of empty Strings
-			//- the empty value is returned using Group.getInsCode()
-			//                    if (insCode.equals(" ")) {
-			//                        insCode = null;
-			//                    }
-
-			logger.debug(String.format("Site: %s: 'resName:%s resNum:%s insCode:%s'", siteID, residueName, resNum, insCode));
-
-			//make a new resNum with the data - this will be linked up with a site later
-			ResidueNumber residueNumber = new ResidueNumber();
-
-
-			logger.debug("pdbCode: '" + resNum + insCode + "'");
-
-			residueNumber.setChainId(chainId);
-			residueNumber.setSeqNum(resNum);
-			residueNumber.setInsCode(insCode);
-			//add the resNum to the groups
-			siteResidues.add(residueNumber);
-
-			logger.debug("Adding residueNumber " + residueNumber + " to site " + siteID);
-
-			line = line.substring(11);
-		}
-
-		logger.debug("Current SiteMap (contains "+ siteToResidueMap.keySet().size() + " sites):");
-		for (String key : siteToResidueMap.keySet()) {
-			logger.debug(key + " : " + siteToResidueMap.get(key));
-		}
-
-	}
-
-	//Site variable related to parsing the REMARK 800 records.
-	Site site;
-	private void pdb_REMARK_800_Handler(String line){
-
-		if (params.isHeaderOnly()) return;
-
-		// 'REMARK 800 SITE_IDENTIFIER: CAT                                                 '
-		line = line.substring(11);
-		String[] fields = line.split(": ");
-
-		if (fields.length == 2) {
-			if (fields[0].equals("SITE_IDENTIFIER")) {
-				//                    remark800Counter++;
-				String siteID = fields[1].trim();
-
-				logger.debug("siteID: '" + siteID +"'");
-
-				//fetch the siteResidues from the map
-				site = siteMap.get(siteID);
-
-				//if the siteResidues doesn't yet exist, make a new one.
-				if (site == null || !siteID.equals(site.getSiteID())) {
-					site = new Site(siteID, new ArrayList<Group>());
-					siteMap.put(site.getSiteID(), site);
-
-					logger.debug("New Site made: " + site);
-					logger.debug("Now made " + siteMap.size() + " sites");
-
-				}
-			}
-			if (fields[0].equals("EVIDENCE_CODE")) {
-				//                    remark800Counter++;
-				String evCode = fields[1].trim();
-
-				logger.debug("evCode: '" + evCode +"'");
-
-				//fetch the siteResidues from the map
-				site.setEvCode(evCode);
-			}
-			if (fields[0].equals("SITE_DESCRIPTION")) {
-				//                    remark800Counter++;
-				String desc = fields[1].trim();
-
-				logger.debug("desc: '" + desc +"'");
-
-				//fetch the siteResidues from the map
-				site.setDescription(desc);
-
-				logger.debug("Finished making REMARK 800 for site " + site.getSiteID());
-				logger.debug(site.remark800toPDB());
-
-			}
-		}
-	}
-
-	private int intFromString(String intString){
-		int val = Integer.MIN_VALUE;
-		try {
-			val = Integer.parseInt(intString.trim());
-		} catch (NumberFormatException ex){
-			logger.info("Could not parse a number: " + ex.getMessage());
-		}
-		return val;
-	}
-
-
-
-	/** test if the chain is already known (is in current_model
-	 * ArrayList) and if yes, returns the chain
-	 * if no -> returns null
-	 */
-	private Chain isKnownChain(String chainID, List<Chain> chains){
-
-		for (int i = 0; i< chains.size();i++){
-			Chain testchain =  chains.get(i);
-			//System.out.println("comparing chainID >"+chainID+"< against testchain " + i+" >" +testchain.getName()+"<");
-			if (chainID.equals(testchain.getChainID())) {
-				//System.out.println("chain "+ chainID+" already known ...");
-				return testchain;
-			}
-		}
-
-		return null;
-	}
-
-
-
-	private BufferedReader getBufferedReader(InputStream inStream)
-			throws IOException {
-
-		BufferedReader buf ;
-		if (inStream == null) {
-			throw new IOException ("input stream is null!");
-		}
-
-		buf = new BufferedReader (new InputStreamReader (inStream));
-		return buf ;
-
-	}
-
-
-
-	/**
-	 * Parse a PDB file and return a datastructure implementing
-	 * PDBStructure interface.
-	 *
-	 * @param inStream  an InputStream object
-	 * @return a Structure object
-	 * @throws IOException
-	 */
-	public Structure parsePDBFile(InputStream inStream)
-			throws IOException
-	{
-
-		BufferedReader buf = getBufferedReader(inStream);
-
-		return parsePDBFile(buf);
-
-	}
-
-	/**
-	 * Parse a PDB file and return a datastructure implementing
-	 * PDBStructure interface.
-	 *
-	 * @param buf  a BufferedReader object
-	 * @return the Structure object
-	 * @throws IOException ...
-	 */
-
-	public  Structure parsePDBFile(BufferedReader buf)
-			throws IOException
-			{
-		// set the correct max values for parsing...
-		load_max_atoms = params.getMaxAtoms();
-		my_ATOM_CA_THRESHOLD = params.getAtomCaThreshold();
-
-
-		// (re)set structure
-
-		structure     = new StructureImpl() ;
-		current_model = new ArrayList<Chain>();
-		seqResChains  = new ArrayList<Chain>();
-		siteMap = new LinkedHashMap<String, Site>();
-		current_chain = null           ;
-		current_group = null           ;
-		pdbHeader     = new PDBHeader();
-		connects      = new ArrayList<Map<String,Integer>>();
-		previousContinuationField = "";
-		continuationField = "";
-		continuationString = "";
-		current_compound = null;
-		sourceLines.clear();
-		compndLines.clear();
-		isLastCompndLine = false;
-		isLastSourceLine = false;
-		prevMolId = -1;
-		compounds.clear();
-		helixList.clear();
-		strandList.clear();
-		turnList.clear();
-		lengthCheck = -1;
-		atomCount = 0;
-		atomOverflow = false;
-		linkRecords = new ArrayList<LinkRecord>();
-		siteToResidueMap.clear();
-
-		parseCAonly = params.isParseCAOnly();
-
-		String line = null;
-
-		while ((line = buf.readLine()) != null) {
-
-			// ignore empty lines
-			if ( line.equals("") ||
-					(line.equals(NEWLINE))){
-				continue;
-			}
-
-
-			// ignore short TER and END lines
-			if ( (line.startsWith("TER")) ||
-					(line.startsWith("END"))) {
-				continue;
-			}
-
-			if ( line.length() < 6) {
-				logger.info("Found line length below 6. Ignoring it, line: >" + line +"<" );
-				continue;
-			}
-
-			String recordName = line.substring (0, 6).trim ();
-
-			try {
-				if (recordName.equals("ATOM"))
-					pdb_ATOM_Handler(line);
-				else if (recordName.equals("SEQRES"))
-					pdb_SEQRES_Handler(line);
-				else if (recordName.equals("HETATM"))
-					pdb_ATOM_Handler(line);
-				else if (recordName.equals("MODEL"))
-					pdb_MODEL_Handler(line);
-				else if (recordName.equals("HEADER"))
-					pdb_HEADER_Handler(line);
-				else if (recordName.equals("AUTHOR"))
-					pdb_AUTHOR_Handler(line);
-				else if (recordName.equals("TITLE"))
-					pdb_TITLE_Handler(line);
-				else if (recordName.equals("SOURCE"))
-					sourceLines.add(line); //pdb_SOURCE_Handler
-				else if (recordName.equals("COMPND"))
-					compndLines.add(line); //pdb_COMPND_Handler
-				else if (recordName.equals("JRNL"))
-					pdb_JRNL_Handler(line);
-				else if (recordName.equals("EXPDTA"))
-					pdb_EXPDTA_Handler(line);
-				else if (recordName.equals("CRYST1"))
-					pdb_CRYST1_Handler(line);
-				else if (recordName.startsWith("MTRIX"))
-					pdb_MTRIXn_Handler(line);
-				else if (recordName.equals("REMARK"))
-					pdb_REMARK_Handler(line);
-				else if (recordName.equals("CONECT"))
-					pdb_CONECT_Handler(line);
-				else if (recordName.equals("REVDAT"))
-					pdb_REVDAT_Handler(line);
-				else if (recordName.equals("DBREF"))
-					pdb_DBREF_Handler(line);
-				else if (recordName.equals("SITE"))
-					pdb_SITE_Handler(line);
-				else if (recordName.equals("SSBOND"))
-					pdb_SSBOND_Handler(line);
-				else if (recordName.equals("LINK"))
-					pdb_LINK_Handler(line);
-				else if ( params.isParseSecStruc()) {
-					if ( recordName.equals("HELIX") ) pdb_HELIX_Handler (  line ) ;
-					else if (recordName.equals("SHEET")) pdb_SHEET_Handler(line ) ;
-					else if (recordName.equals("TURN")) pdb_TURN_Handler(   line ) ;
-				}
-			} catch (StringIndexOutOfBoundsException ex) {
-				logger.warn("Unable to parse [" + line + "]");
-			}
-
-
-		}
-
-		makeCompounds(compndLines, sourceLines);
-
-		triggerEndFileChecks();
-
-		if (params.shouldCreateAtomBonds()) {
-			formBonds();
-		}
-
-		if ( params.shouldCreateAtomCharges()) {
-			addCharges();
-		}
-
-		if ( params.isParseSecStruc() && !params.isHeaderOnly())
-			setSecStruc();
-
-
-		return structure;
-
-			}
-
-	private void addCharges() {
-		ChargeAdder.addCharges(structure);
-	}
-
-	/**
-	 * This is the new method for building the COMPND and SOURCE records. Now each method is self-contained.
-	 * @author Jules Jacobsen
-	 * @param  compoundList
-	 * @param  sourceList
-	 */
-	private void makeCompounds(List<String> compoundList,
-			List<String> sourceList) {
-		//		System.out.println("[makeCompounds] making compounds from compoundLines");
-
-		for (String line : compoundList) {
-			if (compoundList.indexOf(line) + 1 == compoundList.size()) {
-				//				System.out.println("[makeCompounds] Final line in compoundLines.");
-				isLastCompndLine = true;
-			}
-			pdb_COMPND_Handler(line);
-
-		}
-		//		System.out.println("[makeCompounds] adding sources to compounds from sourceLines");
-		// since we're starting again from the first compound, reset it here
-		if ( compounds.size() == 0){
-			current_compound = new Compound();
-		} else {
-			current_compound = compounds.get(0);
-		}
-		for (String line : sourceList) {
-			if (sourceList.indexOf(line) + 1 == sourceList.size()) {
-				//				System.out.println("[makeCompounds] Final line in sourceLines.");
-				isLastSourceLine = true;
-			}
-			pdb_SOURCE_Handler(line);
-		}
-
-	}
-
-	/**
-	 * Handles creation of all bonds. Looks at LINK records, SSBOND (Disulfide
-	 * bonds), peptide bonds, and intra-residue bonds.
-	 * <p>
-	 * Note: the current implementation only looks at the first model of each
-	 * structure. This may need to be fixed in the future.
-	 */
-	private void formBonds() {
-
-		BondMaker maker = new BondMaker(structure, params);
-
-		// TODO do we want link records at all? aren't they overlapping with other bonds that we infer (peptide/nucleotide bonds) or get from chemical components (intra-molecule bonds) - JD 2016-03-03
-		for (LinkRecord linkRecord : linkRecords) {
-			maker.formLinkRecordBond(linkRecord);
-		}
-
-		maker.formDisulfideBonds(ssbonds);
-
-		maker.makeBonds();
-	}
-
-
-
-	private void triggerEndFileChecks(){
-		// finish and add ...
-
-		Date modDate = pdbHeader.getModDate();
-		if ( modDate.equals(new Date(0)) ) {
-			// modification date = deposition date
-			Date depositionDate = pdbHeader.getDepDate();
-
-			if (! depositionDate.equals(modDate)){
-				// depDate is 0000-00-00
-				pdbHeader.setDepDate(depositionDate);
-			}
-
-		}
-
-		// a problem occurred earlier so current_chain = null ...
-		// most likely the buffered reader did not provide data ...
-		if ( current_chain != null ) {
-			current_chain.addGroup(current_group);
-
-			if (isKnownChain(current_chain.getChainID(),current_model) == null) {
-				current_model.add(current_chain);
-			}
-		}
-
-		//set the JournalArticle, if there is one
-		if (!journalLines.isEmpty()) {
-			buildjournalArticle();
-			pdbHeader.setJournalArticle(journalArticle);
-		}
-
-
-		structure.addModel(current_model);
-		structure.setPDBHeader(pdbHeader);
-		structure.setCrystallographicInfo(crystallographicInfo);
-
-		// TODO after 4.2 release we should remove setConnections/getConnections and rely only on Atom.getBonds/setBonds - JD 2016-03-03
-		structure.setConnections(connects);
-
-		structure.setDBRefs(dbrefs);
-
-		// Only align if requested (default) and not when headerOnly mode with no Atoms.
-		// Otherwise, we store the empty SeqRes Groups unchanged in the right chains.
-		if ( params.isAlignSeqRes() && !params.isHeaderOnly() ){
-			logger.debug("Parsing mode align_seqres, will parse SEQRES and align to ATOM sequence");
-			SeqRes2AtomAligner aligner = new SeqRes2AtomAligner();
-			aligner.align(structure,seqResChains);
-
-		} else {
-			logger.debug("Parsing mode unalign_seqres, will parse SEQRES but not align it to ATOM sequence");
-			SeqRes2AtomAligner.storeUnAlignedSeqRes(structure, seqResChains, params.isHeaderOnly());
-		}
-
-
-		linkChains2Compound(structure);
-		structure.setCompounds(compounds);
-
-		//associate the temporary Groups in the siteMap to the ones
-
-		if (!params.isHeaderOnly()) {
-			// Only can link SITES if Atom Groups were parsed.
-			linkSitesToGroups(); // will work now that setSites is called
-		}
-
-		if ( bioAssemblyParser != null){
-			pdbHeader.setBioAssemblies(bioAssemblyParser.getTransformationMap());
-			//System.out.println("setting nr bioAssemblies: " + pdbHeader.getNrBioAssemblies());
-			//System.out.println(pdbHeader.getBioUnitTranformationMap().keySet());
-		}
-
-		if (ncsOperators !=null && ncsOperators.size()>0) {
-			crystallographicInfo.setNcsOperators(
-				ncsOperators.toArray(new Matrix4d[ncsOperators.size()]));
-		}
-
-
-		// rfree end file check
-		// Rfree annotation is not very consistent in PDB format, it varies depending on the software
-		// Here we follow this strategy:
-		// a) take the '(NO CUTOFF)' value if the only one available (shelx software, e.g. 1x7q)
-		// b) don't take it if also a line without '(NO CUTOFF)' is present (CNX software, e.g. 3lak)
-
-		if (rfreeNoCutoffLine>0 && rfreeStandardLine<0) {
-			pdbHeader.setRfree(rfreeNoCutoffLine);
-		} else if (rfreeNoCutoffLine>0 && rfreeStandardLine>0) {
-			pdbHeader.setRfree(rfreeStandardLine);
-		} else if (rfreeNoCutoffLine<0 && rfreeStandardLine>0) {
-			pdbHeader.setRfree(rfreeStandardLine);
-		} // otherwise it remains default value: PDBHeader.DEFAULT_RFREE
-
-
-		// to make sure we have Compounds linked to chains, we call getCompounds() which will lazily initialise the
-		// compounds using heuristics (see CompoundFinder) in the case that they were not explicitly present in the file
-		structure.getCompounds();
-	}
-
-	private void setSecStruc(){
-
-		setSecElement(helixList, SecStrucInfo.PDB_AUTHOR_ASSIGNMENT,
-				SecStrucType.helix4);
-		setSecElement(strandList, SecStrucInfo.PDB_AUTHOR_ASSIGNMENT,
-				SecStrucType.extended);
-		setSecElement(turnList, SecStrucInfo.PDB_AUTHOR_ASSIGNMENT,
-				SecStrucType.turn);
-
-		//Now insert random coil to the Groups that did not have SS information
-		GroupIterator gi = new GroupIterator(structure);
-		while (gi.hasNext()){
-			Group g = gi.next();
-			if (g.hasAminoAtoms()){
-				if (g.getProperty(Group.SEC_STRUC) == null){
-					SecStrucInfo ss = new SecStrucInfo(g,
-							SecStrucInfo.PDB_AUTHOR_ASSIGNMENT,
-							SecStrucType.coil);
-					g.setProperty(Group.SEC_STRUC, ss);
-				}
-			}
-		}
-
-	}
-
-	private void setSecElement(List<Map<String,String>> secList, String assignment, SecStrucType type){
-
-
-		Iterator<Map<String,String>> iter = secList.iterator();
-		nextElement:
-			while (iter.hasNext()){
-				Map<String,String> m = iter.next();
-
-				// assign all residues in this range to this secondary structure type
-				// String initResName = (String)m.get("initResName");
-				String initChainId = m.get("initChainId");
-				String initSeqNum  = m.get("initSeqNum" );
-				String initICode   = m.get("initICode" );
-				// String endResName  = (String)m.get("endResName" );
-				String endChainId  = m.get("endChainId" );
-				String endSeqNum   = m.get("endSeqNum");
-				String endICode    = m.get("endICode");
-
-				if (initICode.equals(" "))
-					initICode = "";
-				if (endICode.equals(" "))
-					endICode = "";
-
-				GroupIterator gi = new GroupIterator(structure);
-				boolean inRange = false;
-				while (gi.hasNext()){
-					Group g = gi.next();
-					Chain c = g.getChain();
-
-					if (c.getChainID().equals(initChainId)){
-
-						String pdbCode = initSeqNum + initICode;
-						if ( g.getResidueNumber().toString().equals(pdbCode)  ) {
-							inRange = true;
-						}
-					}
-					if ( inRange){
-						if (g.hasAminoAtoms()) {
-							SecStrucInfo ss = new SecStrucInfo(g, assignment, type);
-							g.setProperty(Group.SEC_STRUC, ss);
-						}
-
-					}
-					if ( c.getChainID().equals(endChainId)){
-						String pdbCode = endSeqNum + endICode;
-						if (pdbCode.equals(g.getResidueNumber().toString())){
-							inRange = false;
-							continue nextElement;
-						}
-					}
-				}
-			}
-	}
-
-
-	/** After the parsing of a PDB file the {@link Chain} and  {@link Compound}
-	 * objects need to be linked to each other.
-	 *
-	 * @param s the structure
-	 */
-	public void linkChains2Compound(Structure s){
-
-
-		for(Compound comp : compounds){
-			List<Chain> chains = new ArrayList<Chain>();
-			List<String> chainIds = compoundMolIds2chainIds.get(comp.getMolId());
-			if ( chainIds == null)
-				continue;
-			for ( String chainId : chainIds) {
-				if ( chainId.equals("NULL"))
-					chainId = " ";
-				try {
-
-					Chain c = s.findChain(chainId);
-					chains.add(c);
-
-				} catch (StructureException e){
-					// usually if this happens something is wrong with the PDB header
-					// e.g. 2brd - there is no Chain A, although it is specified in the header
-					// Some bona-fide cases exist, e.g. 2ja5, chain N is described in SEQRES
-					// but the authors didn't observe in the density so it's completely missing
-					// from the ATOM lines
-					logger.warn("Could not find chain {} to link to compound (entity) {}. The chain will be missing in the compound.", chainId, comp.getMolId());
-				}
-			}
-			comp.setChains(chains);
-		}
-
-		if ( compounds.size() == 1) {
-			Compound comp = compounds.get(0);
-			if ( compoundMolIds2chainIds.get(comp.getMolId()) == null){
-				List<Chain> chains = s.getChains(0);
-				if ( chains.size() == 1) {
-					// this is an old style PDB file - add the ChainI
-					Chain ch = chains.get(0);
-					comp.addChain(ch);
-				}
-			}
-		}
-
-		for (Compound comp: compounds){
-			if ( compoundMolIds2chainIds.get(comp.getMolId()) == null) {
-				// could not link to chain
-				// TODO: should this be allowed to happen?
-				continue;
-			}
-			for ( String chainId : compoundMolIds2chainIds.get(comp.getMolId())){
-				if ( chainId.equals("NULL"))
-					continue;
-				try {
-					Chain c = s.getChainByPDB(chainId);
-					c.setCompound(comp);
-				} catch (StructureException e){
-					logger.warn("Chain {} was not found, can't assign a compound (entity) to it.",chainId);
-				}
-			}
-		}
-
-		// in rare cases where a purely non-polymer or purely water chain is present we have missed it above
-		// we need now to assign a new compound to it so that at least the structure is consistent
-		// see https://github.com/biojava/biojava/pull/394
-
-		if (compounds!=null && !compounds.isEmpty()) {
-			for (Chain c: s.getChains()) {
-				if (c.getCompound() == null) {
-
-					Compound compound = new Compound();
-					compound.addChain(c);
-					compound.setMolId(findMaxCompoundId(compounds)+1);
-					c.setCompound(compound);
-					compounds.add(compound);
-
-					logger.warn("No compound (entity) found in file for chain {}. Creating new compound {} for it.", c.getChainID(), compound.getMolId());
-				}
-			}
-		}
-	}
-
-	private static int findMaxCompoundId(List<Compound> compounds) {
-
-		return
-
-		Collections.max(compounds, new Comparator<Compound>() {
-			@Override
-			public int compare(Compound o1, Compound o2) {
-				return new Integer(o1.getMolId()).compareTo(o2.getMolId());
-			}
-		}).getMolId();
-	}
-
-	/**
-	 * Links the Sites in the siteMap to the Groups in the Structure via the
-	 * siteToResidueMap ResidueNumber.
-	 * @author Jules Jacobsen
-	 * @return
-	 */
-	private void linkSitesToGroups() {
-
-		//System.out.println("LINK SITES TO GROUPS:" + siteToResidueMap.keySet().size());
-
-		//link the map of siteIds : <ResidueNumber> with the sites by using ResidueNumber to get the correct group back.
-		//the return list
-
-		if ( siteMap == null || siteToResidueMap == null){
-			logger.info("Sites can not be linked to residues!");
-
-			return;
-		}
-
-		List<Site> sites = null;
-		//check that there are chains with which to associate the groups
-		if (structure.getChains().isEmpty()) {
-			sites = new ArrayList<Site>(siteMap.values());
-			logger.info("No chains to link Site Groups with - Sites will not be present in the Structure");
-			return;
-		}
-
-		//check that the keys in the siteMap and SiteToResidueMap are equal
-		if (! siteMap.keySet().equals(siteToResidueMap.keySet())) {
-			logger.info("Not all sites have been properly described in the PDB " + pdbId + " header - some Sites will not be present in the Structure");
-			logger.debug(siteMap.keySet() + " | " + siteToResidueMap.keySet());
-			//return;
-		}
-
-		//so we have chains - associate the siteResidues-related groups with the ones
-		//already in in the chains
-		for (String key : siteMap.keySet()) {
-			Site currentSite = siteMap.get(key);
-			List<ResidueNumber> linkedGroups = siteToResidueMap.get(key);
-			if ( linkedGroups == null)
-				continue;
-			for (ResidueNumber residueNumber : linkedGroups) {
-
-				String pdbCode = residueNumber.toString();
-				String chain = residueNumber.getChainId();
-				//                    System.out.println("chain: '" + chain + "'");
-				//                    String resNum = resNum.getSeqNum().toString();
-				//                    System.out.println("resNum: '" + resNum + "'");
-
-				Group linkedGroup = null;
-				try {
-					//TODO: implement findGroup(ResidueNumber resNum)
-					linkedGroup = structure.findGroup(chain, pdbCode);
-				} catch (StructureException ex) {
-					logger.info("Can't find group " + pdbCode + " in chain " + chain + " in order to link up SITE records (PDB ID " + pdbId +")");
-					continue;
-				}
-
-				//                    System.out.println("Adding group: " + linkedGroup.getSeqNum() + " to site " + site.getSiteID());
-				currentSite.getGroups().add(linkedGroup);
-			}
-		}
-
-		//System.out.println("SITEMAP: " + siteMap);
-
-		sites = new ArrayList<Site>(siteMap.values());
-		structure.setSites(sites);
-		//System.out.println("STRUCTURE SITES: " + structure.getSites().size());
-		//            for (Site site : structure.getSites()) {
-		//                System.out.println(site);
-		//            }
-		//            System.out.println("Linked Site Groups with Chains");
-
-	}
-
-	private void buildjournalArticle() {
-
-		logger.debug("building new JournalArticle");
-		//            for (String line : journalLines) {
-		//                System.out.println(line);
-		//            }
-
-		this.journalArticle = new JournalArticle();
-		//        JRNL        AUTH   M.HAMMEL,G.SFYROERA,D.RICKLIN,P.MAGOTTI,
-		//        JRNL        AUTH 2 J.D.LAMBRIS,B.V.GEISBRECHT
-		//        JRNL        TITL   A STRUCTURAL BASIS FOR COMPLEMENT INHIBITION BY
-		//        JRNL        TITL 2 STAPHYLOCOCCUS AUREUS.
-		//        JRNL        REF    NAT.IMMUNOL.                  V.   8   430 2007
-		//        JRNL        REFN                   ISSN 1529-2908
-		//        JRNL        PMID   17351618
-		//        JRNL        DOI    10.1038/NI1450
-		StringBuffer auth = new StringBuffer();
-		StringBuffer titl = new StringBuffer();
-		StringBuffer edit = new StringBuffer();
-		StringBuffer ref = new StringBuffer();
-		StringBuffer publ = new StringBuffer();
-		StringBuffer refn = new StringBuffer();
-		StringBuffer pmid = new StringBuffer();
-		StringBuffer doi = new StringBuffer();
-
-		for (String line : journalLines) {
-			if ( line.length() < 19 ) {
-				logger.info("can not process Journal line: " + line);
-				continue;
-			}
-			//            System.out.println("'" + line + "'");
-			String subField = line.substring(12, 16);
-			//            System.out.println("'" + subField + "'");
-			if (subField.equals("AUTH")) {
-				auth.append(line.substring(19, line.length()).trim());
-
-				logger.debug("AUTH '" + auth.toString() + "'");
-
-			}
-			if (subField.equals("TITL")) {
-				//add a space to the end of a line so that when wrapped the
-				//words on the join won't be concatenated
-				titl.append(line.substring(19, line.length()).trim()).append(" ");
-
-				logger.debug("TITL '" + titl.toString() + "'");
-
-			}
-			if (subField.equals("EDIT")) {
-				edit.append(line.substring(19, line.length()).trim());
-
-				logger.debug("EDIT '" + edit.toString() + "'");
-
-			}
-			//        JRNL        REF    NAT.IMMUNOL.                  V.   8   430 2007
-			if (subField.equals("REF ")) {
-				ref.append(line.substring(19, line.length()).trim()).append(" ");
-
-				logger.debug("REF '" + ref.toString() + "'");
-
-			}
-			if (subField.equals("PUBL")) {
-				publ.append(line.substring(19, line.length()).trim()).append(" ");
-
-				logger.debug("PUBL '" + publ.toString() + "'");
-
-			}
-			//        JRNL        REFN                   ISSN 1529-2908
-			if (subField.equals("REFN")) {
-				if ( line.length() < 35 ) {
-					logger.info("can not process Journal REFN line: " + line);
-					continue;
-				}
-				refn.append(line.substring(35, line.length()).trim());
-
-				logger.debug("REFN '" + refn.toString() + "'");
-
-			}
-			//        JRNL        PMID   17351618
-			if (subField.equals("PMID")) {
-				pmid.append(line.substring(19, line.length()).trim());
-
-				logger.debug("PMID '" + pmid.toString() + "'");
-
-			}
-			//        JRNL        DOI    10.1038/NI1450
-			if (subField.equals("DOI ")) {
-				doi.append(line.substring(19, line.length()).trim());
-
-				logger.debug("DOI '" + doi.toString() + "'");
-
-			}
-		}
-
-		//now set the parts of the JournalArticle
-		journalArticle.setAuthorList(authorBuilder(auth.toString()));
-		journalArticle.setEditorList(authorBuilder(edit.toString()));
-		journalArticle.setRef(ref.toString());
-		JournalParser journalParser = new JournalParser(ref.toString());
-		journalArticle.setJournalName(journalParser.getJournalName());
-		if (!journalArticle.getJournalName().equals("TO BE PUBLISHED")) {
-			journalArticle.setIsPublished(true);
-		}
-		journalArticle.setVolume(journalParser.getVolume());
-		journalArticle.setStartPage(journalParser.getStartPage());
-		journalArticle.setPublicationDate(journalParser.getPublicationDate());
-		journalArticle.setPublisher(publ.toString().trim());
-		journalArticle.setTitle(titl.toString().trim());
-		journalArticle.setRefn(refn.toString().trim());
-		journalArticle.setPmid(pmid.toString().trim());
-		journalArticle.setDoi(doi.toString().trim());
-
-
-		logger.debug("Made JournalArticle:");
-		logger.debug(journalArticle.toString());
-
-	}
-
-	//inner class to deal with all the journal info
-	private class JournalParser {
-
-		private String journalName;
-		private String volume;
-		private String startPage;
-		private int publicationDate;
-
-
-		public JournalParser(String ref) {
-
-			logger.debug("JournalParser init '" + ref + "'");
-
-
-			if (ref.equals("TO BE PUBLISHED ")) {
-				journalName = ref.trim();
-
-				logger.debug(String.format("JournalParser found journalString '%s'", journalName));
-
-				return;
-			}
-
-			if (ref.length() < 48) {
-				logger.info("REF line too short - must be at least 48 characters to be valid for parsing.");
-				journalName = "";
-				volume = "";
-				startPage = "";
-				publicationDate = 0;
-				return;
-			}
-			//can be multi line:
-			//REF    PHILOS.TRANS.R.SOC.LONDON,    V. 293    53 1981
-			//REF  2 SER.B
-
-			//or
-
-			//REF    GLYCOGEN PHOSPHORYLASE B:                1 1991
-			//REF  2 DESCRIPTION OF THE PROTEIN
-			//REF  3 STRUCTURE
-
-			//but usually single line
-			//REF    NUCLEIC ACIDS RES.                         2009
-			//REF    MOL.CELL                                   2009
-			//REF    NAT.STRUCT.MOL.BIOL.          V.  16   238 2009
-			//REF    ACTA CRYSTALLOGR.,SECT.F      V.  65   199 2009
-			//check if the date is present at the end of the line.
-			//                             09876543210987654321
-			//'J.BIOL.CHEM.                  V. 280 23000 2005 '
-			//'J.AM.CHEM.SOC.                V. 130 16011 2008 '
-			//'NAT.STRUCT.MOL.BIOL.          V.  16   238 2009'
-			String volumeInformation = ref.substring(30, 48);
-
-			logger.debug(String.format("Parsing volumeInformation: '%s'", volumeInformation));
-
-			//volumeInformation: 'V. 293    53 1981 '
-			//                      String dateString = ref.substring(ref.length() - 5 , ref.length() - 1).trim();
-			//			String startPageString = ref.substring(ref.length() - 11 , ref.length() - 6).trim();
-			//			String volumeString = ref.substring(ref.length() - 16 , ref.length() - 12).trim();
-			//			String journalString = ref.substring(0 , ref.length() - 18).trim();
-			String dateString = volumeInformation.substring(volumeInformation.length() - 5 , volumeInformation.length() - 1).trim();
-			String startPageString = volumeInformation.substring(volumeInformation.length() - 11 , volumeInformation.length() - 6).trim();
-			String volumeString = volumeInformation.substring(volumeInformation.length() - 16 , volumeInformation.length() - 12).trim();
-			//for the journal string we need to remove the volume information which might be in the middle of the string (e.g. 1gpb, 3pfk)
-			String journalString = ref.substring(0 , 29).trim() + " " + ref.substring(30, ref.length() - 1).replace(volumeInformation.trim(), "").trim();
-			journalString = journalString.trim();
-			//                        System.out.println("journalString: " + journalString);
-
-			logger.debug(String.format("JournalParser found volumeString '%s'", volumeString));
-			logger.debug(String.format("JournalParser found startPageString '%s'", startPageString));
-			logger.debug(String.format("JournalParser found dateString '%s'", dateString));
-			logger.debug(String.format("JournalParser found journalString '%s'", journalString));
-
-
-			if (!dateString.equals("    ")) {
-				try {
-					publicationDate = Integer.valueOf(dateString);
-				} catch (NumberFormatException nfe) {
-					logger.info(dateString + " is not a valid integer for a date in JRNL sub-section REF line 1");
-				}
-				//				if (DEBUG) {
-				//					System.out.println("JournalParser set date " + publicationDate);
-				//				}
-			}
-
-			if (!startPageString.equals("    ")) {
-				startPage = startPageString;
-				//				if (DEBUG) {
-				//					System.out.println("JournalParser set startPage " + startPage);
-				//				}
-			}
-
-			if (!volumeString.equals("    ")) {
-				volume = volumeString;
-				//				if (DEBUG) {
-				//					System.out.println("JournalParser set volume " + volume);
-				//				}
-			}
-
-			if (!journalString.equals("    ")) {
-				journalName = journalString;
-
-				logger.debug("JournalParser set journalName " + journalName);
-
-			}
-		}
-
-		private String getJournalName() {
-			return journalName;
-		}
-
-		private int getPublicationDate() {
-			return publicationDate;
-		}
-
-		private String getStartPage() {
-			return startPage;
-		}
-
-		private String getVolume() {
-			return volume;
-		}
-	}
-
-	private List<Author> authorBuilder(String authorString) {
-		ArrayList<Author> authorList = new ArrayList<Author>();
-
-		if (authorString.equals("")) {
-			return authorList;
-		}
-
-		String[] authors = authorString.split(",");
-		//        if (DEBUG) {
-		//            for (int i = 0; i < authors.length; i++) {
-		//                String string = authors[i];
-		//                System.out.println("authorBuilder author: '" + string + "'");
-		//            }
-		//        }
-		//        AUTH   SEATTLE STRUCTURAL GENOMICS CENTER FOR INFECTIOUS
-		//        AUTH 2 DISEASE (SSGCID)
-		//        or
-		//        AUTH   E.DOBROVETSKY,A.DONG,A.SEITOVA,B.DUNCAN,L.CROMBET,
-		//        AUTH 2 M.SUNDSTROM,C.H.ARROWSMITH,A.M.EDWARDS,C.BOUNTRA,
-		//        AUTH 3 A.BOCHKAREV,D.COSSAR,
-		//        AUTH 4 STRUCTURAL GENOMICS CONSORTIUM (SGC)
-		//        or
-		//        AUTH   T.-C.MOU,S.R.SPRANG,N.MASADA,D.M.F.COOPER
-		if (authors.length == 1) {
-			//only one element means it's a consortium only
-			Author author = new Author();
-			author.setSurname(authors[0]);
-
-			logger.debug("Set consortium author name " + author.getSurname());
-
-			authorList.add(author);
-		} else {
-			for (int i = 0; i < authors.length; i++) {
-				String authorFullName = authors[i];
-
-				logger.debug("Building author " + authorFullName);
-
-				Author author = new Author();
-				String regex = "\\.";
-				String[] authorNames = authorFullName.split(regex);
-				//                if (DEBUG) {
-				//                    System.out.println("authorNames size " + authorNames.length);
-				//                    for (int j = 0; j < authorNames.length; j++) {
-				//                        String name = authorNames[j];
-				//                        System.out.println("split authName '" + name + "'");
-				//
-				//                    }
-				//                }
-				if (authorNames.length == 0) {
-					author.setSurname(authorFullName);
-
-					logger.debug("Unable to split using '" + regex + "' Setting whole name " + author.getSurname());
-
-				}
-				//again there might be a consortium name so there may be no elements
-				else if (authorNames.length == 1) {
-					author.setSurname(authorNames[0]);
-
-					logger.debug("Set consortium author name in multiple author block " + author.getSurname
-								());
-
-				} else {
-					String initials = "";
-					for (int j = 0; j < authorNames.length - 1; j++) {
-						String initial = authorNames[j];
-						//                        if (DEBUG) {
-						//                            System.out.println("adding initial '" + initial + "'");
-						//                        }
-						//build the initials back up again
-						initials += initial + ".";
-					}
-
-					logger.debug("built initials '" + initials + "'");
-
-					author.setInitials(initials);
-					//surname is always last
-					int lastName = authorNames.length - 1;
-					String surname = authorNames[lastName];
-
-					logger.debug("built author surname " + surname);
-
-					author.setSurname(surname);
-
-				}
-				authorList.add(author);
-			}
-		}
-		return authorList;
-	}
-
-	public void setFileParsingParameters(FileParsingParameters params)
-	{
-		this.params= params;
-
-		// set the correct max values for parsing...
-		load_max_atoms = params.getMaxAtoms();
-		my_ATOM_CA_THRESHOLD = params.getAtomCaThreshold();
-
-	}
-
-	public FileParsingParameters getFileParsingParameters(){
-		return params;
-	}
-
-
->>>>>>> 99fda9d0
 }