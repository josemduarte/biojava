--- conflicted
+++ resolved
@@ -41,13 +41,8 @@
  *      and ATOM records of a PDB file be aligned? (default:yes)</li>
  * <li> {@link #setHeaderOnly(boolean)} - parse only the PDB/mmCIF file header, ignoring coordinates
  * </li>
-<<<<<<< HEAD
  * <li> {@link #setCreateAtomBonds(boolean)} - create atom bonds from parsed bonds in PDB/mmCIF files and chemical component files 
  * </li>
-=======
- * <li> {@link #setCreateAtomBonds(boolean)} - create atom bonds from parsed bonds in PDB/mmCIF files and chemical component cif files
- * </li?
->>>>>>> 38934aca
  * </ul>
  *
  * @author Andreas Prlic
@@ -73,18 +68,8 @@
 	 * Flag to control if SEQRES and ATOM records should be aligned
 	 */
 	private boolean alignSeqRes;
-<<<<<<< HEAD
-	
+
 	/** 
-=======
-
-	/**
-	 * Flag to control if the chemical component info should be downloaded while parsing the files. (files will be cached).
-	 */
-	private boolean loadChemCompInfo;
-
-	/**
->>>>>>> 38934aca
 	 * Flag to control reading in only Calpha atoms - this is useful for parsing large structures like 1htq.
 	 */
 	private boolean parseCAOnly;
@@ -187,37 +172,6 @@
 		this.parseSecStruc = parseSecStruc;
 	}
 
-<<<<<<< HEAD
-=======
-
-
-	/** Should the chemical component information be automatically downloaded from the web?
-	 * If set to false, a limited set of ChemComps is being used.
-	 * @return flag if the data should be loaded
-	 */
-	public boolean isLoadChemCompInfo()
-	{
-		return loadChemCompInfo;
-	}
-
-	/** Sets if chemical component defintions should be loaded or not.
-	 * The decision from where the definitions are obtained is
-	 * in the static variable inside {@link ChemCompGroupFactory}.
-	 *
-	 * @param loadChemCompInfo flag
-	 */
-	public void setLoadChemCompInfo(boolean loadChemCompInfo) {
-
-		if (loadChemCompInfo){
-			System.setProperty(PDBFileReader.LOAD_CHEM_COMP_PROPERTY, "true");
-		} else {
-			System.setProperty(PDBFileReader.LOAD_CHEM_COMP_PROPERTY, "false");
-		}
-		this.loadChemCompInfo = loadChemCompInfo;
-
-	}
-
->>>>>>> 38934aca
 	/** Parse only the PDB file header out of the files
 	 *
 	 * @return flag
