/*
 *                    BioJava development code
 *
 * This code may be freely distributed and modified under the
 * terms of the GNU Lesser General Public Licence.  This should
 * be distributed with the code.  If you do not have a copy,
 * see:
 *
 *      http://www.gnu.org/copyleft/lesser.html
 *
 * Copyright for this code is held jointly by the individual
 * authors.  These should be listed in @author doc comments.
 *
 * For more information on the BioJava project and its aims,
 * or to join the biojava-l mailing list, visit the home page
 * at:
 *
 *      http://www.biojava.org/
 *
 * Created on Jun 16, 2010
 * Author: ap3
 *
 */

package org.biojava.nbio.structure.io;

import java.io.Serializable;

import org.biojava.nbio.structure.AminoAcid;
import org.slf4j.Logger;
import org.slf4j.LoggerFactory;

/**
 * A class that configures parameters that can be sent to the PDB file parsers
 *
 * <ul>
 * <li> {@link #setParseCAOnly(boolean)} - parse only the Atom records for C-alpha atoms</li>
 * <li> {@link #setParseSecStruc(boolean)} - a flag if the secondary structure information from the PDB file (author's assignment) should be parsed.
 *      If true the assignment can be accessed through {@link AminoAcid}.getSecStruc(); </li>
 * <li> {@link #setAlignSeqRes(boolean)} - should the AminoAcid sequences from the SEQRES
 *      and ATOM records of a PDB file be aligned? (default:yes)</li>
 * <li> {@link #setHeaderOnly(boolean)} - parse only the PDB/mmCIF file header, ignoring coordinates
 * </li>
 * <li> {@link #setCreateAtomBonds(boolean)} - create atom bonds from parsed bonds in PDB/mmCIF files and chemical component files 
 * </li>
 * </ul>
 *
 * @author Andreas Prlic
 *
 */
public class FileParsingParameters implements Serializable
{

	private static final Logger logger = LoggerFactory.getLogger(FileParsingParameters.class);


	private static final long serialVersionUID = 5878292315163939027L;



	/**
	 * Flag to detect if the secondary structure info should be read
	 *
	 */
	private boolean parseSecStruc;

	/**
	 * Flag to control if SEQRES and ATOM records should be aligned
	 */
	private boolean alignSeqRes;
<<<<<<< HEAD
	
=======

>>>>>>> 5e0e78f2
	/** 
	 * Flag to control reading in only Calpha atoms - this is useful for parsing large structures like 1htq.
	 */
	private boolean parseCAOnly;

	/**
	 * Flag to parse header only
	 */
	private boolean headerOnly;


	/**
	 * Update locally cached files to the latest version of remediated files
	 */
	private boolean updateRemediatedFiles;

	/**
	 * The maximum number of atoms that will be parsed before the parser switches to a CA-only
	 * representation of the PDB file. If this limit is exceeded also the SEQRES groups will be
	 * ignored.
	 */
	public static final int ATOM_CA_THRESHOLD = 500000;

	private int atomCaThreshold;


	/**
	 * Should we parse the biological assembly information from a file?
	 */
	private boolean parseBioAssembly;

	/**
	 * Should we create bonds between atoms when parsing a file?
	 */
	private boolean createAtomBonds;

	/**
	 * Should we create charges on atoms when parsing a file?
	 */
	private boolean createAtomCharges;

	/**
	 * Should we use internal (asym_id) or public facing (author) chain ids
	 */
	private boolean useInternalChainId;
	/**
	 * The maximum number of atoms we will add to a structure,
	 * this protects from memory overflows in the few really big protein structures.
	 */
	public static final int MAX_ATOMS = Integer.MAX_VALUE; // no limit, we don't want to truncate molecules, but the user should make sure there is more memory available
	//public static final int MAX_ATOMS = 700000; // tested with java -Xmx300M

	int maxAtoms ;

	String[] fullAtomNames;

	public FileParsingParameters(){
		setDefault();
	}

	public void setDefault(){

		parseSecStruc = false;
		// Default is to align / when false the unaligned SEQRES is stored.
		alignSeqRes   = true;
		parseCAOnly = false;

		headerOnly = false;

		updateRemediatedFiles = false;
		fullAtomNames = null;

		maxAtoms = MAX_ATOMS;

		atomCaThreshold = ATOM_CA_THRESHOLD;

		parseBioAssembly = false;

		createAtomBonds = false;

		createAtomCharges = true;

		useInternalChainId = false;
	}

	/**
	 * Is secondary structure assignment being parsed from the file?
	 * default is null
	 * @return boolean if HELIX STRAND and TURN fields are being parsed
	 */
	public boolean isParseSecStruc() {
		return parseSecStruc;
	}

	/**
	 * A flag to tell the parser to parse the Author's secondary structure assignment from the file
	 * default is set to false, i.e. do NOT parse.
	 * @param parseSecStruc if HELIX STRAND and TURN fields are being parsed
	 */
	public void setParseSecStruc(boolean parseSecStruc) {
		this.parseSecStruc = parseSecStruc;
	}

	/** Parse only the PDB file header out of the files
	 *
	 * @return flag
	 */
	public boolean isHeaderOnly()
	{
		return headerOnly;
	}

	/** Parse only the PDB file header out of the files
	 *
	 * @param headerOnly flag
	 */
	public void setHeaderOnly(boolean headerOnly)
	{
		this.headerOnly = headerOnly;
	}

	/**
	 * The flag if only the C-alpha atoms of the structure should be parsed.
	 *
	 * @return the flag
	 */
	public boolean isParseCAOnly() {
		return parseCAOnly;
	}
	/**
	 * Flag if only the C-alpha atoms of the structure should be parsed.
	 *
	 * @param parseCAOnly boolean flag to enable or disable C-alpha only parsing
	 */
	public void setParseCAOnly(boolean parseCAOnly) {
		this.parseCAOnly = parseCAOnly;
	}



	/** Flag if the SEQRES amino acids should be aligned with the ATOM amino acids.
	 *
	 * @return flag if SEQRES - ATOM amino acids alignment is enabled
	 */
	public boolean isAlignSeqRes() {
		return alignSeqRes;
	}



	/**
	 * Define if the SEQRES in the structure should be aligned with the ATOM records
	 * if yes, the AminoAcids in structure.getSeqRes will have the coordinates set.
	 * @param alignSeqRes
	 */
	public void setAlignSeqRes(boolean alignSeqRes) {
		this.alignSeqRes = alignSeqRes;
	}

	/** A flag if local files should be replaced with the latest version of remediated PDB files. Default: false
	 *
	 * @returns updateRemediatedFiles flag
	 * @deprecated Properties which impact downloading and caching behavior
	 *  have been moved to the {@link StructureIOFile} implementations.
	 *  See {@link LocalPDBDirectory#getFetchBehavior(LocalPDBDirectory.FetchBehavior)}
	 */
	@Deprecated
	public boolean isUpdateRemediatedFiles() {
		return updateRemediatedFiles;
	}

	/** A flag if local files should be replaced with the latest version of remediated PDB files. Default: false
	 *
	 * @param updateRemediatedFiles
	 * @deprecated Properties which impact downloading and caching behavior
	 *  have been moved to the {@link StructureIOFile} implementations.
	 *  See {@link LocalPDBDirectory#setFetchBehavior(LocalPDBDirectory.FetchBehavior)}
	 */
	@Deprecated
	public void setUpdateRemediatedFiles(boolean updateRemediatedFiles) {
		logger.warn("FileParsingParameters.setUpdateRemediatedFiles() is deprecated, please use LocalPDBDirectory.setFetchBehavior() instead. The option will be removed in upcoming releases");
		this.updateRemediatedFiles = updateRemediatedFiles;
	}

	/**
	 * By default the parser will read in all atoms (unless using the CAonly switch). This allows to specify a set of atoms to be read. e.g.
	 * {"CA", "CB" }. Returns null if all atoms are accepted.
	 * @return accepted atom names, or null if all atoms are accepted. default null
	 */
	public String[] getAcceptedAtomNames() {
		return fullAtomNames;
	}


	/**
	 * By default the parser will read in all atoms (unless using the CAonly switch). This allows to specify a set of atoms to be read. e.g.
	 * {"CA", "CB" }. Returns null if all atoms are accepted.
	 * @param accepted atom names, or null if all atoms are accepted. default null
	 */

	public void setAcceptedAtomNames(String[] fullAtomNames) {
		this.fullAtomNames = fullAtomNames;
	}


	/**
	 * The maximum numbers of atoms to load in a protein structure (prevents memory overflows)
	 *
	 * @return maximum nr of atoms to load, default Integer.MAX_VALUE;
	 */
	public int getMaxAtoms() {
		return maxAtoms;
	}

	/**
	 * The maximum numbers of atoms to load in a protein structure (prevents memory overflows)
	 *
	 * @param maxAtoms maximun nr of atoms to load
	 */
	public void setMaxAtoms(int maxAtoms) {
		this.maxAtoms = maxAtoms;
	}


	/**
	 * The maximum number of atoms that will be parsed before the parser switches to a CA-only
	 * representation of the PDB file. If this limit is exceeded also the SEQRES groups will be
	 * ignored.
	 *
	 *
	 * @return atomCaThreshold.
	 */
	public int getAtomCaThreshold() {
		return atomCaThreshold;
	}


	/**
	 * The maximum number of atoms that will be parsed before the parser switches to a CA-only
	 * representation of the PDB file. If this limit is exceeded also the SEQRES groups will be
	 * ignored.
	 * @param atomCaThreshold maximum number of atoms for all atom representation.
	 */
	public void setAtomCaThreshold(int atomCaThreshold) {
		this.atomCaThreshold = atomCaThreshold;
	}


	/** Should the biological assembly info (REMARK 350) be parsed from the PDB file?
	 *
	 * @return boolean flag yes/no
	 */
	public boolean isParseBioAssembly() {
		return parseBioAssembly;
	}

	/** Should the biological assembly info (REMARK 350) be parsed from the PDB file?
	 *
	 * @param parseBioAssembly  boolean flag yes/no
	 */

	public void setParseBioAssembly(boolean parseBioAssembly) {
		this.parseBioAssembly = parseBioAssembly;
	}

	/**
	 * Should we create bonds between atoms when parsing a file?
	 *
	 * @return true if we should create the bonds, false if not
	 */
	public boolean shouldCreateAtomBonds() {
		return createAtomBonds;
	}

	/**
	 * Should we create bonds between atoms when parsing a file.
	 * Will create intra-group bonds from information available in chemical component files and
	 * some other bonds from struc_conn category in mmCIF file.
	 *
	 * @param createAtomBonds
	 *            true if we should create the bonds, false if not
	 * @see BondMaker
	 */
	public void setCreateAtomBonds(boolean createAtomBonds) {
		this.createAtomBonds = createAtomBonds;
	}

	/**
	 * Should we create charges on atoms when parsing a file?
	 *
	 * @return true if we should create the charges, false if not
	 */
	public boolean shouldCreateAtomCharges() {
		return createAtomCharges;
	}

	/**
	 * Should we create charges on atoms when parsing a file?
	 *
	 * @param createAtomCharges
	 *            true if we should create the charges, false if not
	 */
	public void setCreateAtomCharges(boolean createAtomCharges) {
		this.createAtomCharges = createAtomCharges;
	}

	/**
	 * Should we use internal (asym_id) or public facing (author) chain ids
	 * @return
	 * @since 4.2
	 */
	public boolean isUseInternalChainId() {
		return useInternalChainId;
	}

	/**
	 * Set the useInternalChainId parsing mode. This is an experimental
	 * parsing mode that applies only to the mmCIF parser. It will create chains
	 * following the model specified in the mmCIF dictionary where both polymer and
	 * non-polymer entities are assigned separate chains. The chain identifiers
	 * used are the asym_ids specified in mmCIF file. Some BioJava features might not
	 * work properly in this parsing mode.
	 * @param useInternalChainId
	 * @since 4.2
	 */
	public void setUseInternalChainId(boolean useInternalChainId) {
		this.useInternalChainId = useInternalChainId;
	}
}<|MERGE_RESOLUTION|>--- conflicted
+++ resolved
@@ -68,11 +68,7 @@
 	 * Flag to control if SEQRES and ATOM records should be aligned
 	 */
 	private boolean alignSeqRes;
-<<<<<<< HEAD
-	
-=======
-
->>>>>>> 5e0e78f2
+
 	/** 
 	 * Flag to control reading in only Calpha atoms - this is useful for parsing large structures like 1htq.
 	 */
