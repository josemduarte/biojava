/*
 *                    BioJava development code
 *
 * This code may be freely distributed and modified under the
 * terms of the GNU Lesser General Public Licence.  This should
 * be distributed with the code.  If you do not have a copy,
 * see:
 *
 *      http://www.gnu.org/copyleft/lesser.html
 *
 * Copyright for this code is held jointly by the individual
 * authors.  These should be listed in @author doc comments.
 *
 * For more information on the BioJava project and its aims,
 * or to join the biojava-l mailing list, visit the home page
 * at:
 *
 *      http://www.biojava.org/
 *
 * Created on December 19, 2013
 * Author: Douglas Myers-Turnbull
 */

package org.biojava.nbio.structure;

import java.io.IOException;
import java.io.Serializable;
import java.util.ArrayList;
import java.util.Arrays;
import java.util.LinkedList;
import java.util.List;

import org.biojava.nbio.structure.align.util.AtomCache;
import org.slf4j.Logger;
import org.slf4j.LoggerFactory;

/**
 * This is the canonical way to identify a part of a structure.
 *
 * <p>The current syntax allows the specification of a set of residues from
 * the first model of a structure. Future versions may be extended to represent
 * additional properties.
 *
 * <p>Identifiers should adhere to the following specification, although some
 * additional forms may be tolerated where unambiguous for backwards compatibility.
 * <pre>
 * 		name          := pdbID
 * 		               | pdbID '.' chainID
 * 		               | pdbID '.' range
 * 		range         := range (',' range)?
 * 		               | chainID
 * 		               | chainID '_' resNum '-' resNum
 * 		pdbID         := [0-9][a-zA-Z0-9]{3}
 * 		chainID       := [a-zA-Z0-9]+
 * 		resNum        := [-+]?[0-9]+[A-Za-z]?
 * </pre>
 * For example:
 * <pre>
 * 		1TIM                            #whole structure
 * 		1tim                            #same as above
 * 		4HHB.C                          #single chain
 * 		3AA0.A,B                        #two chains
 * 		4GCR.A_1-40                     #substructure
 *      3iek.A_17-28,A_56-294,A_320-377 #substructure of 3 disjoint parts
 * </pre>
 * More options may be added to the specification at a future time.

 * @author dmyersturnbull
 * @author Spencer Bliven
 */
public class SubstructureIdentifier implements Serializable, StructureIdentifier {

	private static final long serialVersionUID = 1L;

	private static final Logger logger = LoggerFactory.getLogger(SubstructureIdentifier.class);

	private final String pdbId;
	private final List<ResidueRange> ranges;

	/**
	 * Create a new identifier from a string.
	 * @param id
	 */
	public SubstructureIdentifier(String id) {
		String[] idRange = id.split("\\.");
		if(1 > idRange.length || idRange.length > 2 ) {
			throw new IllegalArgumentException(String.format("Malformed %s: %s",getClass().getSimpleName(),id));
		}
		if(idRange[0].length() != 4) {
			this.pdbId = idRange[0];
			// Changed from Exception to a warning to support files and stuff -sbliven 2015/01/22
			logger.warn(String.format("Unrecognized PDB code %s",this.pdbId));
		} else {
			this.pdbId = idRange[0].toUpperCase();
		}

		if( idRange.length == 2) {
			String rangeStr = idRange[1].trim();

			this.ranges = ResidueRange.parseMultiple(rangeStr);
		} else {
			this.ranges = new LinkedList<ResidueRange>();
		}
	}

	/**
	 * Create a new identifier based on a set of ranges.
	 *
	 * If ranges is empty, includes all residues.
	 * @param pdbId
	 * @param ranges
	 */
	public SubstructureIdentifier(String pdbId, List<ResidueRange> ranges) {
		if(ranges == null) {
			throw new NullPointerException("Null ranges list");
		}
		this.pdbId = pdbId;
		this.ranges = ranges;
	}

	@Override
	public String toString() {
		return getIdentifier();
	}

	/**
	 * Get the String form of this identifier.
	 *
	 * This provides the canonical form for a StructureIdentifier and has
	 * all the information needed to recreate a particular substructure.
	 *
	 * Example: 3iek.A_17-28,A_56-294
	 * @return The String form of this identifier
	 */
	@Override
	public String getIdentifier() {
		if (ranges.isEmpty()) return pdbId;
		return pdbId + "." + ResidueRange.toString(ranges);
	}

	public String getPdbId() {
		return pdbId;
	}

	public List<ResidueRange> getResidueRanges() {
		return ranges;
	}

	/**
	 * Return itself. SubstructureIdentifiers are canonical!
	 */
	@Override
	public SubstructureIdentifier toCanonical() {
		return this;
	}

	/**
	 * Takes a complete structure as input and reduces it to residues present in
	 * the specified ranges
	 *
	 * <p>The returned structure will be a shallow copy of the input, with shared
	 * Chains, Residues, etc.
	 * @param input A full structure, e.g. as loaded from the PDB. The structure
	 * ID should match that returned by getPdbId().
	 * @return
	 * @throws StructureException
	 * @see StructureTools#getReducedStructure(Structure, String)
	 */
	@Override
	public Structure reduce(Structure s) throws StructureException {
		// Follows StructureImpl.clone()

		// Create new structure & copy basic properties
		Structure newS = new StructureImpl();

		newS.setPDBCode(s.getPDBCode());
		newS.setPDBHeader(s.getPDBHeader());
		newS.setName(this.toString());
		newS.setDBRefs(s.getDBRefs());
		newS.setBiologicalAssembly(s.isBiologicalAssembly());
		newS.getPDBHeader().setDescription(
				"sub-range " + ranges + " of "  + newS.getPDBCode() + " "
						+ s.getPDBHeader().getDescription());
		// TODO The following should be only copied for atoms which are present in the range.
<<<<<<< HEAD
		newS.setCompounds(s.getEntityInformation());

=======
		newS.setEntityInfos(s.getEntityInfos());
>>>>>>> 71b360db
		newS.setSSBonds(s.getSSBonds());
		newS.setSites(s.getSites());

		newS.setStructureIdentifier(this);

		for( int modelNr=0;modelNr<s.nrModels();modelNr++) {
			String prevChainId = null;


			// Construct new model
			newS.addModel(new ArrayList<Chain>());

			if(getResidueRanges().isEmpty()) {
				// Include all residues
<<<<<<< HEAD
				newS.setCompounds(s.getEntityInformation());
=======
				newS.setEntityInfos(s.getEntityInfos());
>>>>>>> 71b360db
				newS.setSSBonds(s.getSSBonds());
				newS.setSites(s.getSites());

				newS.setModel(modelNr, s.getModel(modelNr));
			} else {
				// Restrict residues
				for( ResidueRange range: getResidueRanges()) {

					String chainId = range.getChainId();
					ResidueNumber pdbresnum1 = range.getStart();
					ResidueNumber pdbresnum2 = range.getEnd();

					Chain chain;
					if(chainId.equals("_") ) {
						// Handle special case of "_" chain for single-chain proteins
						chain = s.getChain(modelNr,0);
						if(pdbresnum1 != null)
							pdbresnum1.setChainId(chain.getChainID());
						if(pdbresnum2 != null)
							pdbresnum2.setChainId(chain.getChainID());

						if(s.size() != 1) {
							// SCOP 1.71 uses this for some proteins with multiple chains
							// Print a warning in this ambiguous case
							logger.warn("Multiple possible chains match '_'. Using chain {}",chain.getChainID());
						}
					} else {
						// Explicit chain
						try {
							chain = s.getChainByPDB(chainId,modelNr);
						} catch(StructureException e) {
							// Chain not found
							// Maybe it was a chain index, masquerading as a chainId?
							try {
								int chainNum = Integer.parseInt(chainId);
								try {
									chain = s.getChain(modelNr, chainNum);
									logger.warn("No chain found for {}. Interpretting it as an index, using chain {} instead",chainId,chain.getChainID());
								} catch(Exception e2) { //we don't care what gets thrown here -sbliven
									throw e; // Nope, not an index. Throw the original exception
								}
							} catch(NumberFormatException e3) {
								// Not an index. Throw the original exception
								throw e;
							}
						}
					}

					List<Group> groups;
					if(pdbresnum1 == null && pdbresnum2 == null) {
						groups = chain.getAtomGroups();
					} else {
//						// Trim extra residues off the range
//						Atom[] allAtoms = StructureTools.getRepresentativeAtomArray(chain);
//						AtomPositionMap map = new AtomPositionMap(allAtoms);
//						ResidueRange trimmed = map.trimToValidResidues(
//								new ResidueRange(chain.getChainID(),
//										pdbresnum1, pdbresnum2));
//						if (trimmed != null) {
//							pdbresnum1 = trimmed.getStart();
//							pdbresnum2 = trimmed.getEnd();
//						}
						groups = Arrays.asList(chain.getGroupsByPDB(pdbresnum1, pdbresnum2));
					}

					Chain c = null;
					
					// Reuse prevChain
					if ( prevChainId != null && prevChainId.equals(chain.getChainID())) {
						c = newS.getChainByPDB(prevChainId,modelNr);
					} else {
						try {
							c = newS.getChainByPDB(chain.getChainID(),modelNr);
						} catch (StructureException e){
							// chain not in structure yet...
						}
					}
					// Create new chain
					if ( c == null) {
						// first chain...
						c = new ChainImpl();
						c.setChainID(chain.getChainID());
						newS.addChain(c,modelNr);
						c.setSeqResGroups(chain.getSeqResGroups());
						c.setSeqMisMatches(chain.getSeqMisMatches());
					} 

					// add the groups to the chain:
					for ( Group g: groups) {
						c.addGroup(g);
					}

					prevChainId = c.getChainID();
				} // end range
			}
		} // end modelNr

		return newS;
	}

	/**
	 * Loads the complete structure based on {@link #getPdbId()}.
	 *
	 * @param AtomCache A source of structures
	 * @return A Structure containing at least the atoms identified by this,
	 *  or null if no PDB ID is set
	 * @throws StructureException For errors loading and parsing the structure
	 * @throws IOException Errors reading the structure from disk
	 */
	@Override
	public Structure loadStructure(AtomCache cache) throws IOException, StructureException {
		String pdb = getPdbId();
		if(pdb == null)
			return null;
		return cache.getStructureForPdbId(pdb);
	}

}<|MERGE_RESOLUTION|>--- conflicted
+++ resolved
@@ -182,12 +182,7 @@
 				"sub-range " + ranges + " of "  + newS.getPDBCode() + " "
 						+ s.getPDBHeader().getDescription());
 		// TODO The following should be only copied for atoms which are present in the range.
-<<<<<<< HEAD
-		newS.setCompounds(s.getEntityInformation());
-
-=======
 		newS.setEntityInfos(s.getEntityInfos());
->>>>>>> 71b360db
 		newS.setSSBonds(s.getSSBonds());
 		newS.setSites(s.getSites());
 
@@ -202,11 +197,7 @@
 
 			if(getResidueRanges().isEmpty()) {
 				// Include all residues
-<<<<<<< HEAD
-				newS.setCompounds(s.getEntityInformation());
-=======
 				newS.setEntityInfos(s.getEntityInfos());
->>>>>>> 71b360db
 				newS.setSSBonds(s.getSSBonds());
 				newS.setSites(s.getSites());
 
