--- conflicted
+++ resolved
@@ -89,12 +89,8 @@
 		assertEquals(2,s.getChains().size());
 
 		// checking that heuristics in CompoundFinder work. We should have a single entity (compound)
-<<<<<<< HEAD
-		assertEquals(1, s.getEntityInformation().size());
-=======
 		assertEquals(1, s.getEntityInfos().size());
 		assertEquals(EntityType.POLYMER, s.getEntityById(1).getType());
->>>>>>> 71b360db
 
 		//System.out.println("Chains from incomplete header file: ");
 		//checkChains(s);
@@ -109,12 +105,8 @@
 
 		assertEquals(2,s.getChains().size());
 
-<<<<<<< HEAD
-		assertEquals(1, s.getEntityInformation().size());
-=======
 		assertEquals(1, s.getEntityInfos().size());
 		assertEquals(EntityType.POLYMER, s.getEntityById(1).getType());
->>>>>>> 71b360db
 	}
 
 	//@Test
@@ -233,16 +225,12 @@
 		assertEquals(6, s.getChains().size());
 
 		// 4 entities: 1 protein, 1 nucleotide, 1 water, 1 ligand (EDO)
-<<<<<<< HEAD
-		assertEquals(4, s.getEntityInformation().size());
-=======
 		assertEquals(4, s.getEntityInfos().size());
 		int[] counts = countEntityTypes(s.getEntityInfos());
 		assertEquals(2, counts[0]);
 		assertEquals(1, counts[1]);
 		assertEquals(1, counts[2]);
 
->>>>>>> 71b360db
 
 	}
 
@@ -265,16 +253,12 @@
 		assertEquals(6, s.getChains().size());
 
 		// 4 entities: 1 protein, 1 nucleotide, 1 water, 1 ligand (EDO)
-<<<<<<< HEAD
-		assertEquals(4, s.getEntityInformation().size());
-=======
 		assertEquals(4, s.getEntityInfos().size());
 		int[] counts = countEntityTypes(s.getEntityInfos());
 		assertEquals(2, counts[0]);
 		assertEquals(1, counts[1]);
 		assertEquals(1, counts[2]);
 
->>>>>>> 71b360db
 	}
 
 	@Test
@@ -294,11 +278,7 @@
 
 		assertEquals(2, s.getChains().size());
 
-<<<<<<< HEAD
-		assertEquals(1, s.getEntityInformation().size());
-=======
 		assertEquals(1, s.getEntityInfos().size());
->>>>>>> 71b360db
 	}
 
 
@@ -321,16 +301,12 @@
 		assertEquals(3, s.getChains().size());
 
 		// 1 polymer entity, 1 water entity
-<<<<<<< HEAD
-		assertEquals(2, s.getEntityInformation().size());
-=======
 		assertEquals(2, s.getEntityInfos().size());
 		int[] counts = countEntityTypes(s.getEntityInfos());
 		assertEquals(1, counts[0]);
 		assertEquals(0, counts[1]);
 		assertEquals(1, counts[2]);
 
->>>>>>> 71b360db
 	}
 
 	/**
@@ -403,11 +379,7 @@
 		assertNotNull(c1.getEntityInfo());
 
 		// checking that the water molecule was assigned an ad-hoc compound
-<<<<<<< HEAD
-		assertEquals(2,s1.getEntityInformation().size());
-=======
 		assertEquals(2,s1.getEntityInfos().size());
->>>>>>> 71b360db
 
 
 
@@ -432,9 +404,6 @@
 		assertNotNull(c.getEntityInfo());
 
 		// checking that the water molecule was assigned an ad-hoc compound
-<<<<<<< HEAD
-		assertEquals(2,s2.getEntityInformation().size());
-=======
 		assertEquals(2,s2.getEntityInfos().size());
 	}
 	
@@ -450,6 +419,5 @@
 		int[] counts = {countPoly, countNonPoly, countWater}; 
 		return counts;
 		
->>>>>>> 71b360db
 	}
 }