--- conflicted
+++ resolved
@@ -205,11 +205,7 @@
 		}
 
 		// compounds linking
-<<<<<<< HEAD
-		for (EntityInfo compound:s.getEntityInformation()) {
-=======
 		for (EntityInfo compound:s.getEntityInfos()) {
->>>>>>> 71b360db
 			for (Chain c:compound.getChains()) {
 				assertSame(compound, c.getEntityInfo());
 				int count = 0;
