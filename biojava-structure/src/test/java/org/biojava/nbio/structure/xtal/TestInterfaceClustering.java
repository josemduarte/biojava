/*
 *                    BioJava development code
 *
 * This code may be freely distributed and modified under the
 * terms of the GNU Lesser General Public Licence.  This should
 * be distributed with the code.  If you do not have a copy,
 * see:
 *
 *      http://www.gnu.org/copyleft/lesser.html
 *
 * Copyright for this code is held jointly by the individual
 * authors.  These should be listed in @author doc comments.
 *
 * For more information on the BioJava project and its aims,
 * or to join the biojava-l mailing list, visit the home page
 * at:
 *
 *      http://www.biojava.org/
 *
 */
package org.biojava.nbio.structure.xtal;

import static org.junit.Assert.*;

import java.io.IOException;
import java.io.InputStream;
import java.util.List;
import java.util.zip.GZIPInputStream;

import org.biojava.nbio.structure.Structure;
import org.biojava.nbio.structure.StructureException;
import org.biojava.nbio.structure.StructureIO;
import org.biojava.nbio.structure.align.util.AtomCache;
import org.biojava.nbio.structure.contact.StructureInterfaceCluster;
import org.biojava.nbio.structure.contact.StructureInterfaceList;
import org.biojava.nbio.structure.io.FileParsingParameters;
import org.biojava.nbio.structure.io.PDBFileParser;
import org.junit.Test;

public class TestInterfaceClustering {

	@Test
	public void test3DDO() throws IOException, StructureException {

		// 3DDO is special in that it contains 6 chains in 1 entity, all of them with different residue numbering

		AtomCache cache = new AtomCache();
		FileParsingParameters params = new FileParsingParameters();
		params.setAlignSeqRes(true);
		cache.setFileParsingParams(params);
		cache.setUseMmCif(true);

		StructureIO.setAtomCache(cache);

		Structure s = StructureIO.getStructure("3DDO");

		CrystalBuilder cb = new CrystalBuilder(s);
		StructureInterfaceList interfaces = cb.getUniqueInterfaces(5.5);
		interfaces.calcAsas(100, 1, 0);
		interfaces.removeInterfacesBelowArea();

		List<StructureInterfaceCluster> clusters = interfaces.getClusters();

		// 22 if below 35A2 interfaces are filtered
		assertEquals(22,interfaces.size());

		// we simply want to test that some interfaces cluster together, for this entry
		// it is problematic because of different residue numbering between different chains of same entity
		assertTrue("Expected fewer than 22 interfaces (some interfaces should cluster together)",clusters.size()<22);

		// first 2 clusters are of size 3
		assertEquals("Cluster 1 should have 3 members",3,clusters.get(0).getMembers().size());
		assertEquals("Cluster 2 should have 3 members",3,clusters.get(1).getMembers().size());

		// detection of isologous test: first 3 interfaces should be isologous

		assertTrue("Interface 1 should be isologous",interfaces.get(1).isIsologous());
		assertTrue("Interface 2 should be isologous",interfaces.get(2).isIsologous());
		assertTrue("Interface 3 should be isologous",interfaces.get(3).isIsologous());



	}


	@Test
	public void test3C5FWithSeqresPdb() throws IOException, StructureException {

		InputStream inStream = new GZIPInputStream(this.getClass().getResourceAsStream("/org/biojava/nbio/structure/io/3c5f_raw.pdb.gz"));
		assertNotNull(inStream);

		PDBFileParser pdbpars = new PDBFileParser();
		FileParsingParameters params = new FileParsingParameters();
		params.setAlignSeqRes(true);
		pdbpars.setFileParsingParameters(params);

		Structure s = pdbpars.parsePDBFile(inStream) ;

		assertNotNull(s);

		assertEquals(8, s.getChains().size());

<<<<<<< HEAD
		assertEquals(4, s.getEntityInformation().size());
=======
		assertEquals(4, s.getEntityInfos().size());
>>>>>>> ed563e31

		CrystalBuilder cb = new CrystalBuilder(s);
		StructureInterfaceList interfaces = cb.getUniqueInterfaces(5.5);
		interfaces.calcAsas(100, 1, 0);
		interfaces.removeInterfacesBelowArea();

		List<StructureInterfaceCluster> clusters = interfaces.getClusters();

		// 23 if below 35A2 interfaces are filtered
		assertEquals(23,interfaces.size());

		// we simply want to test that some interfaces cluster together
		assertTrue("Expected fewer than 23 interfaces (some interfaces should cluster together)",clusters.size()<23);

		// third cluster (index 2) is of size 2
		assertEquals("Cluster 3 should have 2 members",2,clusters.get(2).getMembers().size());

		assertTrue("Interface 3 should be isologous",interfaces.get(3).isIsologous());


	}

	// This doesn't work yet, since for raw files without a SEQRES, the seqres groups are not populated. Instead
	// in that case Compound.getAlignedResIndex() returns residue numbers as given (without insertion codes) and
	// thus in general residues will not be correctly aligned between different chains of same entity. This breaks
	// cases like 3ddo (with no SEQRES records) where residue numbering is different in every chain of the one entity.
	// Then contact overlap calculation will be wrong and interface clustering won't work.
	// see https://github.com/eppic-team/eppic/issues/39
	// See also TestCompoundResIndexMapping
	//@Test
	public void test3DDONoSeqresPdb() throws IOException, StructureException {

		// 3ddo contains 6 chains in 1 entity, with residue numbering completely different in each of the chains

		InputStream inStream = new GZIPInputStream(this.getClass().getResourceAsStream("/org/biojava/nbio/structure/io/3ddo_raw_noseqres.pdb.gz"));
		assertNotNull(inStream);

		PDBFileParser pdbpars = new PDBFileParser();
		FileParsingParameters params = new FileParsingParameters();
		params.setAlignSeqRes(true);
		pdbpars.setFileParsingParameters(params);

		Structure s = pdbpars.parsePDBFile(inStream) ;

		assertNotNull(s);

		assertEquals(6, s.getChains().size());

<<<<<<< HEAD
		assertEquals(1, s.getEntityInformation().size());
=======
		assertEquals(1, s.getEntityInfos().size());
>>>>>>> ed563e31

		CrystalBuilder cb = new CrystalBuilder(s);
		StructureInterfaceList interfaces = cb.getUniqueInterfaces(5.5);
		interfaces.calcAsas(100, 1, 0);
		interfaces.removeInterfacesBelowArea();

		List<StructureInterfaceCluster> clusters = interfaces.getClusters();

		// 22 if below 35A2 interfaces are filtered
		assertEquals(22,interfaces.size());

		// we simply want to test that some interfaces cluster together, for this entry
		// it is problematic because of different residue numbering between different chains of same entity
		assertTrue("Expected fewer than 22 interfaces (some interfaces should cluster together)",clusters.size()<22);

		// first 2 clusters are of size 3
		assertEquals("Cluster 1 should have 3 members",3,clusters.get(0).getMembers().size());
		assertEquals("Cluster 2 should have 3 members",3,clusters.get(1).getMembers().size());

		// detection of isologous test: first 3 interfaces should be isologous

		assertTrue("Interface 1 should be isologous",interfaces.get(1).isIsologous());
		assertTrue("Interface 2 should be isologous",interfaces.get(2).isIsologous());
		assertTrue("Interface 3 should be isologous",interfaces.get(3).isIsologous());



	}
}<|MERGE_RESOLUTION|>--- conflicted
+++ resolved
@@ -100,11 +100,7 @@
 
 		assertEquals(8, s.getChains().size());
 
-<<<<<<< HEAD
-		assertEquals(4, s.getEntityInformation().size());
-=======
 		assertEquals(4, s.getEntityInfos().size());
->>>>>>> ed563e31
 
 		CrystalBuilder cb = new CrystalBuilder(s);
 		StructureInterfaceList interfaces = cb.getUniqueInterfaces(5.5);
@@ -153,11 +149,7 @@
 
 		assertEquals(6, s.getChains().size());
 
-<<<<<<< HEAD
-		assertEquals(1, s.getEntityInformation().size());
-=======
 		assertEquals(1, s.getEntityInfos().size());
->>>>>>> ed563e31
 
 		CrystalBuilder cb = new CrystalBuilder(s);
 		StructureInterfaceList interfaces = cb.getUniqueInterfaces(5.5);
